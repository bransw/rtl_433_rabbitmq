--- conflicted
+++ resolved
@@ -1,358 +1,338 @@
-/** @file
-    RabbitMQ output for rtl_433 events
-
-    Copyright (C) 2025 RTL_433 Remote Project
-
-    This program is free software; you can redistribute it and/or modify
-    it under the terms of the GNU General Public License as published by
-    the Free Software Foundation; either version 2 of the License, or
-    (at your option) any later version.
-*/
-
-#include "output_rabbitmq.h"
-#include "optparse.h"
-#include "bit_util.h"
-#include "logger.h"
-#include "fatal.h"
-#include "r_util.h"
-#include "rtl_433.h"
-#include "r_api.h"
-
-#include <stdlib.h>
-#include <stdio.h>
-#include <string.h>
-#include <unistd.h>  // for gethostname
-
-// Include our transport library
-#include "rtl433_transport.h"
-#include "rtl433_config.h"
-
-// Global variable to access raw_mode from client
-extern int g_rtl433_raw_mode;
-
-/* RabbitMQ client abstraction */
-
-typedef struct {
-    struct data_output output;
-    rtl433_transport_connection_t conn;
-    rtl433_transport_config_t config;
-    char hostname[64];
-    char *signals_queue;
-    char *detected_queue;
-    char *base_topic;
-    int connected;
-} data_output_rabbitmq_t;
-
-static void R_API_CALLCONV print_rabbitmq_array(data_output_t *output, data_array_t *array, char const *format)
-{
-    UNUSED(format);
-    // For now, just ignore arrays or handle them later
-    // This prevents segfaults during initial testing
-    UNUSED(output);
-    UNUSED(array);
-}
-
-static void R_API_CALLCONV print_rabbitmq_data(data_output_t *output, data_t *data, char const *format)
-{
-    UNUSED(format);
-    
-    if (!output || !data) {
-        return;
-    }
-    
-    data_output_rabbitmq_t *rabbitmq = (data_output_rabbitmq_t *)output;
-    
-    if (!rabbitmq || !rabbitmq->connected) {
-        return;
-    }
-    
-    // Clean approach: both signals and detected devices have time field for correlation
-    
-    // Note: Time-based correlation is preferred over msg_id for signal-device matching
-    // All messages (both signals and detected devices) will have 'time' field for correlation
-    
-    // Check if this has data we want to send
-    data_t *data_model = NULL;
-    data_t *data_mod = NULL;
-    for (data_t *d = data; d; d = d->next) {
-        if (!strcmp(d->key, "model"))
-            data_model = d;
-        if (!strcmp(d->key, "mod"))
-            data_mod = d;
-    }
-    
-    // Route data based on type and -Q parameter
-    if (data_model || data_mod) {
-        int should_send = 0;
-<<<<<<< HEAD
-        
-        if (data_mod && !data_model) {
-            // This is raw pulse data (mod without model)
-            // Check -Q parameter: 0=both, 1=signals only, 2=detected only, 3=both
-            should_send = (g_rtl433_raw_mode == 0 || g_rtl433_raw_mode == 1 || g_rtl433_raw_mode == 3);
-            
-            if (!should_send) {
-                print_logf(LOG_DEBUG, "RabbitMQ", "Skipping signal message due to -Q %d", g_rtl433_raw_mode);
-                return;
-            }
-        } else if (data_model) {
-            // This is decoded device data
-            // Check -Q parameter: 0=both, 1=signals only, 2=detected only, 3=both
-            should_send = (g_rtl433_raw_mode == 0 || g_rtl433_raw_mode == 2 || g_rtl433_raw_mode == 3);
-            
-            if (!should_send) {
-                print_logf(LOG_DEBUG, "RabbitMQ", "Skipping detected message due to -Q %d", g_rtl433_raw_mode);
-=======
-
-        if (data_model) {
-            // This is decoded device data
-            // Check -Q parameter: 0=both, 1=signals only, 2=detected only, 3=both
-            should_send = (g_rtl433_raw_mode == 0 || g_rtl433_raw_mode == 2 || g_rtl433_raw_mode == 3);
-
-            if (!should_send) {
-                print_logf(LOG_DEBUG, "RabbitMQ", "Skipping detected message due to -Q %d", g_rtl433_raw_mode);
-                return;
-            }
-        } else if (data_mod) {
-            // This is raw pulse data
-            // Check -Q parameter: 0=both, 1=signals only, 2=detected only, 3=both
-            should_send = (g_rtl433_raw_mode == 0 || g_rtl433_raw_mode == 1 || g_rtl433_raw_mode == 3);
-
-            if (!should_send) {
-                print_logf(LOG_DEBUG, "RabbitMQ", "Skipping signal message due to -Q %d", g_rtl433_raw_mode);
->>>>>>> 46be5db3
-                return;
-            }
-        }
-        char json_buffer[8192];  // Larger buffer for combined data
-        const char *target_queue = NULL;
-        
-        if (data_model) {
-            // This is decoded device data - send clean device information
-            
-            data_print_jsons(data, json_buffer, sizeof(json_buffer));
-            
-            // Clean approach: send only device data without pulse analysis
-            
-            target_queue = rabbitmq->detected_queue;
-            print_logf(LOG_NOTICE, "RabbitMQ", "Sending device data to 'detected': %.100s...", json_buffer);
-            
-        } else if (data_mod) {
-            // This is raw pulse data - send to 'signals' queue
-            // Try to use enhanced JSON if we have pulse_data structure available
-            pulse_data_t *pulse_data = NULL;
-            (void)pulse_data; // Mark as used to avoid warning
-            
-            // Look for pulse_data in the data chain
-            for (data_t *d = data; d; d = d->next) {
-                if (!strcmp(d->key, "pulses") && d->type == DATA_ARRAY) {
-                    // This appears to be pulse data, but we need the actual pulse_data_t structure
-                    // For now, fall back to standard JSON
-                    break;
-                }
-            }
-            
-            // For now, use standard JSON until we can properly extract pulse_data_t
-            data_print_jsons(data, json_buffer, sizeof(json_buffer));
-            target_queue = rabbitmq->signals_queue;
-        }
-        
-        // Send raw JSON directly instead of converting to rtl433_message_t
-        // This preserves the original data format
-        int send_result = rtl433_transport_send_raw_json_to_queue(&rabbitmq->conn, json_buffer, target_queue);
-        if (send_result != 0) {
-            // Fallback: if raw JSON sending fails, use the old method
-            rtl433_message_t *message = rtl433_message_create_from_json(json_buffer);
-            if (message) {
-                rtl433_transport_send_message_to_queue(&rabbitmq->conn, message, target_queue);
-                rtl433_message_free(message);
-            }
-        }
-    }
-}
-
-static void R_API_CALLCONV print_rabbitmq_string(data_output_t *output, char const *str, char const *format)
-{
-    UNUSED(format);
-    
-    if (!output || !str) {
-        return;
-    }
-    
-    data_output_rabbitmq_t *rabbitmq = (data_output_rabbitmq_t *)output;
-    
-    if (!rabbitmq || !rabbitmq->connected) {
-        return;
-    }
-    
-    // Create message from string and send to detected queue
-    rtl433_message_t *message = rtl433_message_create_from_json(str);
-    if (message) {
-        rtl433_transport_send_message_to_queue(&rabbitmq->conn, message, rabbitmq->detected_queue);
-        rtl433_message_free(message);
-    }
-}
-
-static void R_API_CALLCONV print_rabbitmq_double(data_output_t *output, double data, char const *format)
-{
-    char str[20];
-    // use scientific notation for very big/small values
-    if (data > 1e7 || data < 1e-4) {
-        snprintf(str, sizeof(str), "%g", data);
-    }
-    else {
-        int ret = snprintf(str, sizeof(str), "%.5f", data);
-        // remove trailing zeros, always keep one digit after the decimal point
-        char *p = str + ret - 1;
-        while (*p == '0' && p[-1] != '.') {
-            *p-- = '\0';
-        }
-    }
-    
-    print_rabbitmq_string(output, str, format);
-}
-
-static void R_API_CALLCONV print_rabbitmq_int(data_output_t *output, int data, char const *format)
-{
-    char str[20];
-    snprintf(str, sizeof(str), "%d", data);
-    print_rabbitmq_string(output, str, format);
-}
-
-static void R_API_CALLCONV data_output_rabbitmq_free(data_output_t *output)
-{
-    data_output_rabbitmq_t *rabbitmq = (data_output_rabbitmq_t *)output;
-    
-    if (!rabbitmq)
-        return;
-    
-    if (rabbitmq->connected) {
-        rtl433_transport_disconnect(&rabbitmq->conn);
-    }
-    
-    free(rabbitmq->signals_queue);
-    free(rabbitmq->detected_queue);
-    free(rabbitmq->base_topic);
-    
-    free(rabbitmq);
-}
-
-void add_rabbitmq_output(r_cfg_t *cfg, char *param)
-{
-    list_push(&cfg->output_handler, data_output_rabbitmq_create(get_mgr(cfg), param, cfg->dev_query));
-}
-
-struct data_output *data_output_rabbitmq_create(struct mg_mgr *mgr, char *param, char const *dev_hint)
-{
-    UNUSED(mgr); // We don't use mongoose for RabbitMQ
-    UNUSED(dev_hint); // We don't use dev_hint for now
-    
-    print_logf(LOG_DEBUG, "RabbitMQ", "Creating RabbitMQ output with param: %s", param ? param : "(null)");
-    
-    data_output_rabbitmq_t *rabbitmq = calloc(1, sizeof(data_output_rabbitmq_t));
-    if (!rabbitmq)
-        FATAL_CALLOC("data_output_rabbitmq_create()");
-    
-    // Initialize all fields to safe values
-    rabbitmq->connected = 0;
-    rabbitmq->signals_queue = NULL;
-    rabbitmq->detected_queue = NULL;
-    rabbitmq->base_topic = NULL;
-    
-    gethostname(rabbitmq->hostname, sizeof(rabbitmq->hostname) - 1);
-    rabbitmq->hostname[sizeof(rabbitmq->hostname) - 1] = '\0';
-    // only use hostname, not domain part
-    char *dot = strchr(rabbitmq->hostname, '.');
-    if (dot)
-        *dot = '\0';
-    
-    // Parse RabbitMQ URL from param (e.g., "rabbitmq://guest:guest@localhost:5672/rtl_433")
-    char url[512];
-    if (param && strncmp(param, "rabbitmq://", 11) == 0) {
-        strncpy(url, param, sizeof(url) - 1);
-        url[sizeof(url) - 1] = '\0';
-        
-        // Convert rabbitmq:// to amqp://
-        memmove(url, url + 8, strlen(url + 8) + 1); // Remove "rabbitmq"
-        memmove(url + 4, url, strlen(url) + 1);     // Make space for "amqp"
-        memcpy(url, "amqp", 4);                     // Insert "amqp"
-        
-        // For RabbitMQ, the path after host:port should be exchange name, not vhost
-        // But our transport expects vhost format, so we need to adjust
-        // Convert amqp://user:pass@host:port/exchange to proper format
-        char *slash = strrchr(url, '/');
-        if (slash && strlen(slash) > 1) {
-            // Extract exchange name and use default vhost
-            char exchange[256];
-            strncpy(exchange, slash + 1, sizeof(exchange) - 1);
-            exchange[sizeof(exchange) - 1] = '\0';
-            strcpy(slash, "/");  // Use default vhost "/"
-            print_logf(LOG_DEBUG, "RabbitMQ", "Exchange name extracted: %s", exchange);
-            
-            // Store the exchange name for later use
-            if (rabbitmq->base_topic) {
-                free(rabbitmq->base_topic);
-            }
-            rabbitmq->base_topic = strdup(exchange);
-        }
-    } else {
-        // Default URL with default vhost
-        strcpy(url, "amqp://guest:guest@localhost:5672/");
-    }
-    
-    print_logf(LOG_DEBUG, "RabbitMQ", "Parsed URL: %s", url);
-    
-    // Parse the URL
-    if (rtl433_transport_parse_url(url, &rabbitmq->config) != 0) {
-        print_logf(LOG_ERROR, "RabbitMQ", "Failed to parse RabbitMQ URL: %s", url);
-        free(rabbitmq);
-        return NULL;
-    }
-    
-    // Override exchange name with extracted value if we have one
-    if (rabbitmq->base_topic && strlen(rabbitmq->base_topic) > 0) {
-        if (rabbitmq->config.exchange) {
-            free(rabbitmq->config.exchange);
-        }
-        rabbitmq->config.exchange = strdup(rabbitmq->base_topic);
-        print_logf(LOG_DEBUG, "RabbitMQ", "Using exchange: %s", rabbitmq->config.exchange);
-    }
-    
-    // Try to connect to RabbitMQ
-    print_logf(LOG_DEBUG, "RabbitMQ", "Attempting to connect...");
-    
-    if (rtl433_transport_connect(&rabbitmq->conn, &rabbitmq->config) != 0) {
-        print_logf(LOG_ERROR, "RabbitMQ", "Failed to connect to RabbitMQ: %s", url);
-        // Don't return NULL, just mark as disconnected
-        // This allows the program to continue without crashing
-        rabbitmq->connected = 0;
-    } else {
-        rabbitmq->connected = 1;
-        print_logf(LOG_NOTICE, "RabbitMQ", "Connected to RabbitMQ: %s", url);
-    }
-    
-    // Set default queue names (always set these, even if not connected)
-    rabbitmq->signals_queue = strdup("signals");
-    rabbitmq->detected_queue = strdup("detected");
-    rabbitmq->base_topic = strdup("rtl_433");
-    
-    if (!rabbitmq->signals_queue || !rabbitmq->detected_queue || !rabbitmq->base_topic) {
-        print_logf(LOG_ERROR, "RabbitMQ", "Failed to allocate queue names");
-        data_output_rabbitmq_free((data_output_t*)rabbitmq);
-        return NULL;
-    }
-    
-    // Setup output functions
-    rabbitmq->output.print_data   = print_rabbitmq_data;
-    rabbitmq->output.print_array  = print_rabbitmq_array;
-    rabbitmq->output.print_string = print_rabbitmq_string;
-    rabbitmq->output.print_double = print_rabbitmq_double;
-    rabbitmq->output.print_int    = print_rabbitmq_int;
-    rabbitmq->output.output_print = NULL; // Use print_data interface
-    rabbitmq->output.output_free  = data_output_rabbitmq_free;
-    
-    print_logf(LOG_DEBUG, "RabbitMQ", "RabbitMQ output created successfully");
-    
-    return (struct data_output *)rabbitmq;
-}
-
+/** @file
+    RabbitMQ output for rtl_433 events
+
+    Copyright (C) 2025 RTL_433 Remote Project
+
+    This program is free software; you can redistribute it and/or modify
+    it under the terms of the GNU General Public License as published by
+    the Free Software Foundation; either version 2 of the License, or
+    (at your option) any later version.
+*/
+
+#include "output_rabbitmq.h"
+#include "optparse.h"
+#include "bit_util.h"
+#include "logger.h"
+#include "fatal.h"
+#include "r_util.h"
+#include "rtl_433.h"
+#include "r_api.h"
+
+#include <stdlib.h>
+#include <stdio.h>
+#include <string.h>
+#include <unistd.h>  // for gethostname
+
+// Include our transport library
+#include "rtl433_transport.h"
+#include "rtl433_config.h"
+
+// Global variable to access raw_mode from client
+extern int g_rtl433_raw_mode;
+
+/* RabbitMQ client abstraction */
+
+typedef struct {
+    struct data_output output;
+    rtl433_transport_connection_t conn;
+    rtl433_transport_config_t config;
+    char hostname[64];
+    char *signals_queue;
+    char *detected_queue;
+    char *base_topic;
+    int connected;
+} data_output_rabbitmq_t;
+
+static void R_API_CALLCONV print_rabbitmq_array(data_output_t *output, data_array_t *array, char const *format)
+{
+    UNUSED(format);
+    // For now, just ignore arrays or handle them later
+    // This prevents segfaults during initial testing
+    UNUSED(output);
+    UNUSED(array);
+}
+
+static void R_API_CALLCONV print_rabbitmq_data(data_output_t *output, data_t *data, char const *format)
+{
+    UNUSED(format);
+    
+    if (!output || !data) {
+        return;
+    }
+    
+    data_output_rabbitmq_t *rabbitmq = (data_output_rabbitmq_t *)output;
+    
+    if (!rabbitmq || !rabbitmq->connected) {
+        return;
+    }
+    
+    // Clean approach: both signals and detected devices have time field for correlation
+    
+    // Note: Time-based correlation is preferred over msg_id for signal-device matching
+    // All messages (both signals and detected devices) will have 'time' field for correlation
+    
+    // Check if this has data we want to send
+    data_t *data_model = NULL;
+    data_t *data_mod = NULL;
+    for (data_t *d = data; d; d = d->next) {
+        if (!strcmp(d->key, "model"))
+            data_model = d;
+        if (!strcmp(d->key, "mod"))
+            data_mod = d;
+    }
+    
+    // Route data based on type and -Q parameter
+    if (data_model || data_mod) {
+        int should_send = 0;
+
+        if (data_model) {
+            // This is decoded device data
+            // Check -Q parameter: 0=both, 1=signals only, 2=detected only, 3=both
+            should_send = (g_rtl433_raw_mode == 0 || g_rtl433_raw_mode == 2 || g_rtl433_raw_mode == 3);
+
+            if (!should_send) {
+                print_logf(LOG_DEBUG, "RabbitMQ", "Skipping detected message due to -Q %d", g_rtl433_raw_mode);
+                return;
+            }
+        } else if (data_mod) {
+            // This is raw pulse data
+            // Check -Q parameter: 0=both, 1=signals only, 2=detected only, 3=both
+            should_send = (g_rtl433_raw_mode == 0 || g_rtl433_raw_mode == 1 || g_rtl433_raw_mode == 3);
+
+            if (!should_send) {
+                print_logf(LOG_DEBUG, "RabbitMQ", "Skipping signal message due to -Q %d", g_rtl433_raw_mode);
+                return;
+            }
+        }
+        char json_buffer[8192];  // Larger buffer for combined data
+        const char *target_queue = NULL;
+        
+        if (data_model) {
+            // This is decoded device data - send clean device information
+            
+            data_print_jsons(data, json_buffer, sizeof(json_buffer));
+            
+            // Clean approach: send only device data without pulse analysis
+            
+            target_queue = rabbitmq->detected_queue;
+            print_logf(LOG_NOTICE, "RabbitMQ", "Sending device data to 'detected': %.100s...", json_buffer);
+            
+        } else if (data_mod) {
+            // This is raw pulse data - send to 'signals' queue
+            // Try to use enhanced JSON if we have pulse_data structure available
+            pulse_data_t *pulse_data = NULL;
+            (void)pulse_data; // Mark as used to avoid warning
+            
+            // Look for pulse_data in the data chain
+            for (data_t *d = data; d; d = d->next) {
+                if (!strcmp(d->key, "pulses") && d->type == DATA_ARRAY) {
+                    // This appears to be pulse data, but we need the actual pulse_data_t structure
+                    // For now, fall back to standard JSON
+                    break;
+                }
+            }
+            
+            // For now, use standard JSON until we can properly extract pulse_data_t
+            data_print_jsons(data, json_buffer, sizeof(json_buffer));
+            target_queue = rabbitmq->signals_queue;
+        }
+        
+        // Send raw JSON directly instead of converting to rtl433_message_t
+        // This preserves the original data format
+        int send_result = rtl433_transport_send_raw_json_to_queue(&rabbitmq->conn, json_buffer, target_queue);
+        if (send_result != 0) {
+            // Fallback: if raw JSON sending fails, use the old method
+            rtl433_message_t *message = rtl433_message_create_from_json(json_buffer);
+            if (message) {
+                rtl433_transport_send_message_to_queue(&rabbitmq->conn, message, target_queue);
+                rtl433_message_free(message);
+            }
+        }
+    }
+}
+
+static void R_API_CALLCONV print_rabbitmq_string(data_output_t *output, char const *str, char const *format)
+{
+    UNUSED(format);
+    
+    if (!output || !str) {
+        return;
+    }
+    
+    data_output_rabbitmq_t *rabbitmq = (data_output_rabbitmq_t *)output;
+    
+    if (!rabbitmq || !rabbitmq->connected) {
+        return;
+    }
+    
+    // Create message from string and send to detected queue
+    rtl433_message_t *message = rtl433_message_create_from_json(str);
+    if (message) {
+        rtl433_transport_send_message_to_queue(&rabbitmq->conn, message, rabbitmq->detected_queue);
+        rtl433_message_free(message);
+    }
+}
+
+static void R_API_CALLCONV print_rabbitmq_double(data_output_t *output, double data, char const *format)
+{
+    char str[20];
+    // use scientific notation for very big/small values
+    if (data > 1e7 || data < 1e-4) {
+        snprintf(str, sizeof(str), "%g", data);
+    }
+    else {
+        int ret = snprintf(str, sizeof(str), "%.5f", data);
+        // remove trailing zeros, always keep one digit after the decimal point
+        char *p = str + ret - 1;
+        while (*p == '0' && p[-1] != '.') {
+            *p-- = '\0';
+        }
+    }
+    
+    print_rabbitmq_string(output, str, format);
+}
+
+static void R_API_CALLCONV print_rabbitmq_int(data_output_t *output, int data, char const *format)
+{
+    char str[20];
+    snprintf(str, sizeof(str), "%d", data);
+    print_rabbitmq_string(output, str, format);
+}
+
+static void R_API_CALLCONV data_output_rabbitmq_free(data_output_t *output)
+{
+    data_output_rabbitmq_t *rabbitmq = (data_output_rabbitmq_t *)output;
+    
+    if (!rabbitmq)
+        return;
+    
+    if (rabbitmq->connected) {
+        rtl433_transport_disconnect(&rabbitmq->conn);
+    }
+    
+    free(rabbitmq->signals_queue);
+    free(rabbitmq->detected_queue);
+    free(rabbitmq->base_topic);
+    
+    free(rabbitmq);
+}
+
+void add_rabbitmq_output(r_cfg_t *cfg, char *param)
+{
+    list_push(&cfg->output_handler, data_output_rabbitmq_create(get_mgr(cfg), param, cfg->dev_query));
+}
+
+struct data_output *data_output_rabbitmq_create(struct mg_mgr *mgr, char *param, char const *dev_hint)
+{
+    UNUSED(mgr); // We don't use mongoose for RabbitMQ
+    UNUSED(dev_hint); // We don't use dev_hint for now
+    
+    print_logf(LOG_DEBUG, "RabbitMQ", "Creating RabbitMQ output with param: %s", param ? param : "(null)");
+    
+    data_output_rabbitmq_t *rabbitmq = calloc(1, sizeof(data_output_rabbitmq_t));
+    if (!rabbitmq)
+        FATAL_CALLOC("data_output_rabbitmq_create()");
+    
+    // Initialize all fields to safe values
+    rabbitmq->connected = 0;
+    rabbitmq->signals_queue = NULL;
+    rabbitmq->detected_queue = NULL;
+    rabbitmq->base_topic = NULL;
+    
+    gethostname(rabbitmq->hostname, sizeof(rabbitmq->hostname) - 1);
+    rabbitmq->hostname[sizeof(rabbitmq->hostname) - 1] = '\0';
+    // only use hostname, not domain part
+    char *dot = strchr(rabbitmq->hostname, '.');
+    if (dot)
+        *dot = '\0';
+    
+    // Parse RabbitMQ URL from param (e.g., "rabbitmq://guest:guest@localhost:5672/rtl_433")
+    char url[512];
+    if (param && strncmp(param, "rabbitmq://", 11) == 0) {
+        strncpy(url, param, sizeof(url) - 1);
+        url[sizeof(url) - 1] = '\0';
+        
+        // Convert rabbitmq:// to amqp://
+        memmove(url, url + 8, strlen(url + 8) + 1); // Remove "rabbitmq"
+        memmove(url + 4, url, strlen(url) + 1);     // Make space for "amqp"
+        memcpy(url, "amqp", 4);                     // Insert "amqp"
+        
+        // For RabbitMQ, the path after host:port should be exchange name, not vhost
+        // But our transport expects vhost format, so we need to adjust
+        // Convert amqp://user:pass@host:port/exchange to proper format
+        char *slash = strrchr(url, '/');
+        if (slash && strlen(slash) > 1) {
+            // Extract exchange name and use default vhost
+            char exchange[256];
+            strncpy(exchange, slash + 1, sizeof(exchange) - 1);
+            exchange[sizeof(exchange) - 1] = '\0';
+            strcpy(slash, "/");  // Use default vhost "/"
+            print_logf(LOG_DEBUG, "RabbitMQ", "Exchange name extracted: %s", exchange);
+            
+            // Store the exchange name for later use
+            if (rabbitmq->base_topic) {
+                free(rabbitmq->base_topic);
+            }
+            rabbitmq->base_topic = strdup(exchange);
+        }
+    } else {
+        // Default URL with default vhost
+        strcpy(url, "amqp://guest:guest@localhost:5672/");
+    }
+    
+    print_logf(LOG_DEBUG, "RabbitMQ", "Parsed URL: %s", url);
+    
+    // Parse the URL
+    if (rtl433_transport_parse_url(url, &rabbitmq->config) != 0) {
+        print_logf(LOG_ERROR, "RabbitMQ", "Failed to parse RabbitMQ URL: %s", url);
+        free(rabbitmq);
+        return NULL;
+    }
+    
+    // Override exchange name with extracted value if we have one
+    if (rabbitmq->base_topic && strlen(rabbitmq->base_topic) > 0) {
+        if (rabbitmq->config.exchange) {
+            free(rabbitmq->config.exchange);
+        }
+        rabbitmq->config.exchange = strdup(rabbitmq->base_topic);
+        print_logf(LOG_DEBUG, "RabbitMQ", "Using exchange: %s", rabbitmq->config.exchange);
+    }
+    
+    // Try to connect to RabbitMQ
+    print_logf(LOG_DEBUG, "RabbitMQ", "Attempting to connect...");
+    
+    if (rtl433_transport_connect(&rabbitmq->conn, &rabbitmq->config) != 0) {
+        print_logf(LOG_ERROR, "RabbitMQ", "Failed to connect to RabbitMQ: %s", url);
+        // Don't return NULL, just mark as disconnected
+        // This allows the program to continue without crashing
+        rabbitmq->connected = 0;
+    } else {
+        rabbitmq->connected = 1;
+        print_logf(LOG_NOTICE, "RabbitMQ", "Connected to RabbitMQ: %s", url);
+    }
+    
+    // Set default queue names (always set these, even if not connected)
+    rabbitmq->signals_queue = strdup("signals");
+    rabbitmq->detected_queue = strdup("detected");
+    rabbitmq->base_topic = strdup("rtl_433");
+    
+    if (!rabbitmq->signals_queue || !rabbitmq->detected_queue || !rabbitmq->base_topic) {
+        print_logf(LOG_ERROR, "RabbitMQ", "Failed to allocate queue names");
+        data_output_rabbitmq_free((data_output_t*)rabbitmq);
+        return NULL;
+    }
+    
+    // Setup output functions
+    rabbitmq->output.print_data   = print_rabbitmq_data;
+    rabbitmq->output.print_array  = print_rabbitmq_array;
+    rabbitmq->output.print_string = print_rabbitmq_string;
+    rabbitmq->output.print_double = print_rabbitmq_double;
+    rabbitmq->output.print_int    = print_rabbitmq_int;
+    rabbitmq->output.output_print = NULL; // Use print_data interface
+    rabbitmq->output.output_free  = data_output_rabbitmq_free;
+    
+    print_logf(LOG_DEBUG, "RabbitMQ", "RabbitMQ output created successfully");
+    
+    return (struct data_output *)rabbitmq;
+}
+