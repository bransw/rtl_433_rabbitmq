/** @file
    rtl_433, turns your Realtek RTL2832 based DVB dongle into a 433.92MHz generic data receiver.

    Copyright (C) 2012 by Benjamin Larsson <benjamin@southpole.se>

    Based on rtl_sdr
    Copyright (C) 2012 by Steve Markgraf <steve@steve-m.de>

    This program is free software; you can redistribute it and/or modify
    it under the terms of the GNU General Public License as published by
    the Free Software Foundation; either version 2 of the License, or
    (at your option) any later version.

    This program is distributed in the hope that it will be useful,
    but WITHOUT ANY WARRANTY; without even the implied warranty of
    MERCHANTABILITY or FITNESS FOR A PARTICULAR PURPOSE.  See the
    GNU General Public License for more details.

    You should have received a copy of the GNU General Public License
    along with this program.  If not, see <http://www.gnu.org/licenses/>.
*/

#include <stdio.h>
#include <stdlib.h>
#include <stdint.h>
#include <stdbool.h>
#include <string.h>
#include <errno.h>
#include <signal.h>

#include "rtl_433.h"
#include "r_private.h"
#include "r_device.h"
#include "r_api.h"
#include "sdr.h"
#include "baseband.h"
#include "pulse_analyzer.h"
#include "pulse_detect.h"
#include "pulse_detect_fsk.h"
#include "pulse_slicer.h"
#include "rfraw.h"
#include "data.h"
#include "raw_output.h"
#include "r_util.h"
#include "optparse.h"
#include "abuf.h"
#include "fileformat.h"
#include "samp_grab.h"
#include "am_analyze.h"
#include "confparse.h"
#include "term_ctl.h"
#include "compat_paths.h"
#include "logger.h"
#include "fatal.h"
#include "write_sigrok.h"
#include "mongoose.h"
#include "rtl433_input.h"
#include "output_rabbitmq.h"
#include "output_asn1.h"

#ifdef _WIN32
#include <io.h>
#include <fcntl.h>
#ifdef _MSC_VER
#define F_OK 0
#endif
#endif
#ifndef _MSC_VER
#include <unistd.h>
#endif

#ifndef _MSC_VER
#include <getopt.h>
#else
#include "getopt/getopt.h"
#endif

// RabbitMQ input support
#include "rtl433_input.h"
#include "rtl433_pulse_enhanced.h"
#include "rtl433_override.h"
#include "rtl433_rfraw.h"
static char *g_rabbitmq_input_url = NULL;

// Global variable to track RabbitMQ output configuration
static int g_rabbitmq_output_enabled = 0;

// Global variable to share raw_mode with output modules
int g_rtl433_raw_mode = 0;

// Statistics for signal processing (both client and server modes)
static struct {
    int total_received;
    int total_sent;
    int successfully_reconstructed;
    int successfully_decoded;
    int reconstruction_failed;
    int decoding_failed;
} signal_stats = {0};

// RabbitMQ input processing function
static void rabbitmq_pulse_handler(pulse_data_t *pulse_data, void *user_data) {
    r_cfg_t *cfg = (r_cfg_t*)user_data;
    
    if (!pulse_data || !cfg) {
        return;
    }
    
    signal_stats.total_received++;
    fprintf(stderr, "📊 RabbitMQ: Processing pulse data: %d pulses [Signal #%d]\n", 
            pulse_data->num_pulses, signal_stats.total_received);
    
    // Process pulse data through rtl_433 decoders
    int events = 0;
    
    // Check if this is FSK signal (FSK if both freq1 and freq2 are present and different)
    if (pulse_data->freq1_hz > 0 && pulse_data->freq2_hz > 0 && 
        pulse_data->freq1_hz != pulse_data->freq2_hz) {
        events = run_fsk_demods(&cfg->demod->r_devs, pulse_data);
        if (events > 0) {
            signal_stats.successfully_decoded++;
        } else {
            signal_stats.decoding_failed++;
        }
    } else {
        events = run_ook_demods(&cfg->demod->r_devs, pulse_data);
        if (events > 0) {
            signal_stats.successfully_decoded++;
        } else {
            signal_stats.decoding_failed++;
        }
    }
    
}

// note that Clang has _Noreturn but it's C11
// #if defined(__clang__) ...
#if !defined _Noreturn
#if defined(__GNUC__)
#define _Noreturn __attribute__((noreturn))
#elif defined(_MSC_VER)
#define _Noreturn __declspec(noreturn)
#else
#define _Noreturn
#endif
#endif

// STDERR_FILENO is not defined in at least MSVC
#ifndef STDERR_FILENO
#define STDERR_FILENO 2
#endif

#ifdef _WIN32
#include <windows.h>
#define usleep(us) Sleep((us) / 1000)
#endif

typedef struct timeval delay_timer_t;

static void delay_timer_init(delay_timer_t *delay_timer)
{
    // set to current wall clock
    get_time_now(delay_timer);
}

static void delay_timer_wait(delay_timer_t *delay_timer, unsigned delay_us)
{
    // sync to wall clock
    struct timeval now_tv;
    get_time_now(&now_tv);

    time_t elapsed_s  = now_tv.tv_sec - delay_timer->tv_sec;
    time_t elapsed_us = 1000000 * elapsed_s + now_tv.tv_usec - delay_timer->tv_usec;

    // set next wanted start time
    delay_timer->tv_usec += delay_us;
    while (delay_timer->tv_usec > 1000000) {
        delay_timer->tv_usec -= 1000000;
        delay_timer->tv_sec += 1;
    }

    if ((time_t)delay_us > elapsed_us)
        usleep(delay_us - elapsed_us);
}

r_device *flex_create_device(char *spec); // maybe put this in some header file?

static void print_version(void)
{
    fprintf(stderr, "%s\n", version_string());
}

_Noreturn
static void usage(int exit_code)
{
    term_help_fprintf(exit_code ? stderr : stdout,
            "Generic RF data receiver and decoder for ISM band devices using RTL-SDR and SoapySDR.\n"
            "Full documentation is available at https://triq.org/\n"
            "\nUsage:\n"
#ifdef _WIN32
            "  A \"rtl_433.conf\" file is searched in the current dir, %%LocalAppData%%, %%ProgramData%%,\n"
            "  e.g. \"C:\\Users\\username\\AppData\\Local\\rtl_433\\\", \"C:\\ProgramData\\rtl_433\\\",\n"
            "  then command line args will be parsed in order.\n"
#else
            "  A \"rtl_433.conf\" file is searched in \"./\", XDG_CONFIG_HOME e.g. \"$HOME/.config/rtl_433/\",\n"
            "  SYSCONFDIR e.g. \"/usr/local/etc/rtl_433/\", then command line args will be parsed in order.\n"
#endif
            "\t\t= General options =\n"
            "  [-V] Output the version string and exit\n"
            "  [-v] Increase verbosity (can be used multiple times).\n"
            "       -v : verbose notice, -vv : verbose info, -vvv : debug, -vvvv : trace.\n"
            "  [-c <path>] Read config options from a file\n"
            "\t\t= Tuner options =\n"
            "  [-d <RTL-SDR USB device index> | :<RTL-SDR USB device serial> | <SoapySDR device query> | rtl_tcp | help]\n"
            "  [-g <gain> | help] (default: auto)\n"
            "  [-t <settings>] apply a list of keyword=value settings to the SDR device\n"
            "       e.g. for SoapySDR -t \"antenna=A,bandwidth=4.5M,rfnotch_ctrl=false\"\n"
            "       for RTL-SDR use \"direct_samp[=1]\", \"offset_tune[=1]\", \"digital_agc[=1]\", \"biastee[=1]\"\n"
            "  [-f <frequency>] Receive frequency(s) (default: %d Hz)\n"
            "  [-H <seconds>] Hop interval for polling of multiple frequencies (default: %d seconds)\n"
            "  [-p <ppm_error>] Correct rtl-sdr tuner frequency offset error (default: 0)\n"
            "  [-s <sample rate>] Set sample rate (default: %d Hz)\n"
            "  [-D quit | restart | pause | manual] Input device run mode options (default: quit).\n"
            "\t\t= Demodulator options =\n"
            "  [-R <device> | help] Enable only the specified device decoding protocol (can be used multiple times)\n"
            "       Specify a negative number to disable a device decoding protocol (can be used multiple times)\n"
            "  [-X <spec> | help] Add a general purpose decoder (prepend -R 0 to disable all decoders)\n"
            "  [-Y auto | classic | minmax] FSK pulse detector mode.\n"
            "  [-Y level=<dB level>] Manual detection level used to determine pulses (-1.0 to -30.0) (0=auto).\n"
            "  [-Y minlevel=<dB level>] Manual minimum detection level used to determine pulses (-1.0 to -99.0).\n"
            "  [-Y minsnr=<dB level>] Minimum SNR to determine pulses (1.0 to 99.0).\n"
            "  [-Y autolevel] Set minlevel automatically based on average estimated noise.\n"
            "  [-Y squelch] Skip frames below estimated noise level to reduce cpu load.\n"
            "  [-Y ampest | magest] Choose amplitude or magnitude level estimator.\n"
            "\t\t= Analyze/Debug options =\n"
            "  [-A] Pulse Analyzer. Enable pulse analysis and decode attempt.\n"
            "       Disable all decoders with -R 0 if you want analyzer output only.\n"
            "  [-y <code>] Verify decoding of demodulated test data (e.g. \"{25}fb2dd58\") with enabled devices\n"
            "\t\t= File I/O options =\n"
            "  [-S none | all | unknown | known] Signal auto save. Creates one file per signal.\n"
            "       Note: Saves raw I/Q samples (uint8 pcm, 2 channel). Preferred mode for generating test files.\n"
            "  [-r <filename> | help] Read data from input file instead of a receiver\n"
            "  [-w <filename> | help] Save data stream to output file (a '-' dumps samples to stdout)\n"
            "  [-W <filename> | help] Save data stream to output file, overwrite existing file\n"
            "\t\t= Data output options =\n"
            "  [-F log | kv | json | csv | mqtt | rabbitmq | influx | syslog | trigger | rtl_tcp | http | null | help] Produce decoded output in given format.\n"
            "       Append output to file with :<filename> (e.g. -F csv:log.csv), defaults to stdout.\n"
            "       Specify host/port for syslog with e.g. -F syslog:127.0.0.1:1514\n"
            "  [-M time[:<options>] | protocol | level | noise[:<secs>] | stats | bits | help] Add various meta data to each output.\n"
            "  [-K FILE | PATH | <tag> | <key>=<tag>] Add an expanded token or fixed tag to every output line.\n"
            "  [-C native | si | customary] Convert units in decoded output.\n"
            "  [-n <value>] Specify number of samples to take (each sample is an I/Q pair)\n"
            "  [-T <seconds>] Specify number of seconds to run, also 12:34 or 1h23m45s\n"
            "  [-E hop | quit] Hop/Quit after outputting successful event(s)\n"
            "  [-Q [mode]] Queue routing mode for RabbitMQ and ASN.1 outputs\n"
            "       0 or 3: both queues (signals+detected) [default], 1: signals only, 2: detected only\n"
            "  [-h] Output this usage help and exit\n"
            "       Use -d, -g, -R, -X, -F, -M, -r, -w, or -W without argument for more help\n\n",
            DEFAULT_FREQUENCY, DEFAULT_HOP_TIME, DEFAULT_SAMPLE_RATE);
    exit(exit_code);
}

_Noreturn
static void help_protocols(r_device *devices, unsigned num_devices, int exit_code)
{
    unsigned i;
    char disabledc;

    if (devices) {
        FILE *fp = exit_code ? stderr : stdout;
        term_help_fprintf(fp,
                "\t\t= Supported device protocols =\n");
        for (i = 0; i < num_devices; i++) {
            disabledc = devices[i].disabled ? '*' : ' ';
            if (devices[i].disabled <= 2) // if not hidden
                fprintf(fp, "    [%02u]%c %s\n", i + 1, disabledc, devices[i].name);
        }
        fprintf(fp, "\n* Disabled by default, use -R n or a conf file to enable\n");
    }
    exit(exit_code);
}

_Noreturn
static void help_device_selection(void)
{
    term_help_fprintf(stdout,
            "\t\t= Input device selection =\n"
#ifdef RTLSDR
            "\tRTL-SDR device driver is available.\n"
#else
            "\tRTL-SDR device driver is not available.\n"
#endif
            "  [-d <RTL-SDR USB device index>] (default: 0)\n"
            "  [-d :<RTL-SDR USB device serial (can be set with rtl_eeprom -s)>]\n"
            "\tTo set gain for RTL-SDR use -g <gain> to set an overall gain in dB.\n"
#ifdef SOAPYSDR
            "\tSoapySDR device driver is available.\n"
#else
            "\tSoapySDR device driver is not available.\n"
#endif
            "  [-d \"\"] Open default SoapySDR device\n"
            "  [-d driver=rtlsdr] Open e.g. specific SoapySDR device\n"
            "\tTo set gain for SoapySDR use -g ELEM=val,ELEM=val,... e.g. -g LNA=20,TIA=8,PGA=2 (for LimeSDR).\n"
            "  [-d rtl_tcp[:[//]host[:port]] (default: localhost:1234)\n"
            "\tSpecify host/port to connect to with e.g. -d rtl_tcp:127.0.0.1:1234\n");
    exit(0);
}

_Noreturn
static void help_gain(void)
{
    term_help_fprintf(stdout,
            "\t\t= Gain option =\n"
            "  [-g <gain>] (default: auto)\n"
            "\tFor RTL-SDR: gain in dB (\"0\" is auto).\n"
            "\tFor SoapySDR: gain in dB for automatic distribution (\"\" is auto), or string of gain elements.\n"
            "\tE.g. \"LNA=20,TIA=8,PGA=2\" for LimeSDR.\n");
    exit(0);
}

_Noreturn
static void help_device_mode(void)
{
    term_help_fprintf(stdout,
            "\t\t= Input device run mode =\n"
            "  [-D quit | restart | pause | manual] Input device run mode options (default: quit).\n"
            "\tSupported input device run modes:\n"
            "\t  quit: Quit on input device errors (default)\n"
            "\t  restart: Restart the input device on errors\n"
            "\t  pause: Pause the input device on errors, waits for e.g. HTTP-API control\n"
            "\t  manual: Do not start an input device, waits for e.g. HTTP-API control\n"
            "\tWithout this option the default is to start the SDR and quit on errors.\n");
    exit(0);
}

_Noreturn
static void help_output(void)
{
    term_help_fprintf(stdout,
            "\t\t= Output format option =\n"
            "  [-F log|kv|json|csv|mqtt|rabbitmq|influx|syslog|trigger|rtl_tcp|http|null] Produce decoded output in given format.\n"
            "\tWithout this option the default is LOG and KV output. Use \"-F null\" to remove the default.\n"
            "\tAppend output to file with :<filename> (e.g. -F csv:log.csv), defaults to stdout.\n"
            "  [-F mqtt[s][:[//]host[:port][,<options>]] (default: localhost:1883)\n"
            "\tSpecify MQTT server with e.g. -F mqtt://localhost:1883\n"
            "\tDefault user and password are read from MQTT_USERNAME and MQTT_PASSWORD env vars.\n"
            "\tAdd MQTT options with e.g. -F \"mqtt://host:1883,opt=arg\"\n"
            "\tMQTT options are: user=foo, pass=bar, retain[=0|1], <format>[=topic]\n"
            "\tSupported MQTT formats: (default is all)\n"
            "\t  availability: posts availability (online/offline)\n"
            "\t  events: posts JSON event data, default \"<base>/events\"\n"
            "\t  states: posts JSON state data, default \"<base>/states\"\n"
            "\t  devices: posts device and sensor info in nested topics,\n"
            "\t           default \"<base>/devices[/type][/model][/subtype][/channel][/id]\"\n"
            "\tA base topic can be set with base=<topic>, default is \"rtl_433/HOSTNAME\".\n"
            "\tAny topic string overrides the base topic and will expand keys like [/model]\n"
            "\tE.g. -F \"mqtt://localhost:1883,user=USERNAME,pass=PASSWORD,retain=0,devices=rtl_433[/id]\"\n"
            "\tFor TLS use e.g. -F \"mqtts://host,tls_cert=<path>,tls_key=<path>,tls_ca_cert=<path>\"\n"
            "\tWith MQTT each rtl_433 instance needs a distinct driver selection. The MQTT Client-ID is computed from the driver string.\n"
            "\tIf you use multiple RTL-SDR, perhaps set a serial and select by that (helps not to get the wrong antenna).\n"
            "  [-F rabbitmq[:[//]host[:port][/<vhost>]] (default: localhost:5672)\n"
            "\tSpecify RabbitMQ server with e.g. -F rabbitmq://guest:guest@localhost:5672/rtl_433\n"
            "\tRabbitMQ will send raw signals to 'signals' queue and decoded devices to 'detected' queue.\n"
            "  [-F influx[:[//]host[:port][/<path and options>]]\n"
            "\tSpecify InfluxDB 2.0 server with e.g. -F \"influx://localhost:9999/api/v2/write?org=<org>&bucket=<bucket>,token=<authtoken>\"\n"
            "\tSpecify InfluxDB 1.x server with e.g. -F \"influx://localhost:8086/write?db=<db>&p=<password>&u=<user>\"\n"
            "\t  Additional parameter -M time:unix:usec:utc for correct timestamps in InfluxDB recommended\n"
            "  [-F syslog[:[//]host[:port] (default: localhost:514)\n"
            "\tSpecify host/port for syslog with e.g. -F syslog:127.0.0.1:1514\n"
            "  [-F trigger:/path/to/file]\n"
            "\tAdd an output that writes a \"1\" to the path for each event, use with a e.g. a GPIO\n"
            "  [-F rtl_tcp[:[//]bind[:port]] (default: localhost:1234)\n"
            "\tAdd a rtl_tcp pass-through server\n"
            "  [-F http[:[//]bind[:port]] (default: 0.0.0.0:8433)\n"
            "\tAdd a HTTP API server, a UI is at e.g. http://localhost:8433/\n");
    exit(0);
}

_Noreturn
static void help_tags(void)
{
    term_help_fprintf(stdout,
            "\t\t= Data tags option =\n"
            "  [-K FILE | PATH | <tag> | <key>=<tag>] Add an expanded token or fixed tag to every output line.\n"
            "\tIf <tag> is \"FILE\" or \"PATH\" an expanded token will be added.\n"
            "\tThe <tag> can also be a GPSd URL, e.g.\n"
            "\t\t\"-K gpsd,lat,lon\" (report lat and lon keys from local gpsd)\n"
            "\t\t\"-K loc=gpsd,lat,lon\" (report lat and lon in loc object)\n"
            "\t\t\"-K gpsd\" (full json TPV report, in default \"gps\" object)\n"
            "\t\t\"-K foo=gpsd://127.0.0.1:2947\" (with key and address)\n"
            "\t\t\"-K bar=gpsd,nmea\" (NMEA default GPGGA report)\n"
            "\t\t\"-K rmc=gpsd,nmea,filter='$GPRMC'\" (NMEA GPRMC report)\n"
            "\tAlso <tag> can be a generic tcp address, e.g.\n"
            "\t\t\"-K foo=tcp:localhost:4000\" (read lines as TCP client)\n"
            "\t\t\"-K bar=tcp://127.0.0.1:3000,init='subscribe tags\\r\\n'\"\n"
            "\t\t\"-K baz=tcp://127.0.0.1:5000,filter='a prefix to match'\"\n");
    exit(0);
}

_Noreturn
static void help_meta(void)
{
    term_help_fprintf(stdout,
            "\t\t= Meta information option =\n"
            "  [-M time[:<options>]|protocol|level|noise[:<secs>]|stats|bits] Add various metadata to every output line.\n"
            "\tUse \"time\" to add current date and time meta data (preset for live inputs).\n"
            "\tUse \"time:rel\" to add sample position meta data (preset for read-file and stdin).\n"
            "\tUse \"time:unix\" to show the seconds since unix epoch as time meta data. This is always UTC.\n"
            "\tUse \"time:iso\" to show the time with ISO-8601 format (YYYY-MM-DD\"T\"hh:mm:ss).\n"
            "\tUse \"time:off\" to remove time meta data.\n"
            "\tUse \"time:usec\" to add microseconds to date time meta data.\n"
            "\tUse \"time:tz\" to output time with timezone offset.\n"
            "\tUse \"time:utc\" to output time in UTC.\n"
            "\t\t(this may also be accomplished by invocation with TZ environment variable set).\n"
            "\t\t\"usec\" and \"utc\" can be combined with other options, eg. \"time:iso:utc\" or \"time:unix:usec\".\n"
            "\tUse \"replay[:N]\" to replay file inputs at (N-times) realtime.\n"
            "\tUse \"protocol\" / \"noprotocol\" to output the decoder protocol number meta data.\n"
            "\tUse \"level\" to add Modulation, Frequency, RSSI, SNR, and Noise meta data.\n"
            "\tUse \"noise[:<secs>]\" to report estimated noise level at intervals (default: 10 seconds).\n"
            "\tUse \"stats[:[<level>][:<interval>]]\" to report statistics (default: 600 seconds).\n"
            "\t  level 0: no report, 1: report successful devices, 2: report active devices, 3: report all\n"
            "\tUse \"bits\" to add bit representation to code outputs (for debug).\n");
    exit(0);
}

_Noreturn
static void help_read(void)
{
    term_help_fprintf(stdout,
            "\t\t= Read file option =\n"
            "  [-r <filename>] Read data from input file instead of a receiver\n"
            "\tParameters are detected from the full path, file name, and extension.\n\n"
            "\tA center frequency is detected as (fractional) number suffixed with 'M',\n"
            "\t'Hz', 'kHz', 'MHz', or 'GHz'.\n\n"
            "\tA sample rate is detected as (fractional) number suffixed with 'k',\n"
            "\t'sps', 'ksps', 'Msps', or 'Gsps'.\n\n"
            "\tFile content and format are detected as parameters, possible options are:\n"
            "\t'cu8', 'cs16', 'cf32' ('IQ' implied), and 'am.s16'.\n\n"
            "\tParameters must be separated by non-alphanumeric chars and are case-insensitive.\n"
            "\tOverrides can be prefixed, separated by colon (':')\n\n"
            "\tE.g. default detection by extension: path/filename.am.s16\n"
            "\tforced overrides: am:s16:path/filename.ext\n\n"
            "\tReading from pipes also support format options.\n"
            "\tE.g reading complex 32-bit float: CU32:-\n");
    exit(0);
}

_Noreturn
static void help_write(void)
{
    term_help_fprintf(stdout,
            "\t\t= Write file option =\n"
            "  [-w <filename>] Save data stream to output file (a '-' dumps samples to stdout)\n"
            "  [-W <filename>] Save data stream to output file, overwrite existing file\n"
            "\tParameters are detected from the full path, file name, and extension.\n\n"
            "\tFile content and format are detected as parameters, possible options are:\n"
            "\t'cu8', 'cs8', 'cs16', 'cf32' ('IQ' implied),\n"
            "\t'am.s16', 'am.f32', 'fm.s16', 'fm.f32',\n"
            "\t'i.f32', 'q.f32', 'logic.u8', 'ook', and 'vcd'.\n\n"
            "\tParameters must be separated by non-alphanumeric chars and are case-insensitive.\n"
            "\tOverrides can be prefixed, separated by colon (':')\n\n"
            "\tE.g. default detection by extension: path/filename.am.s16\n"
            "\tforced overrides: am:s16:path/filename.ext\n");
    exit(0);
}

static void reset_sdr_callback(r_cfg_t *cfg)
{
    struct dm_state *demod = cfg->demod;

    get_time_now(&demod->now);

    demod->frame_start_ago   = 0;
    demod->frame_end_ago     = 0;
    demod->frame_event_count = 0;

    demod->min_level_auto = 0.0f;
    demod->noise_level    = 0.0f;

    baseband_low_pass_filter_reset(&demod->lowpass_filter_state);
    baseband_demod_FM_reset(&demod->demod_FM_state);

    pulse_detect_reset(demod->pulse_detect);
}

static void sdr_callback(unsigned char *iq_buf, uint32_t len, void *ctx)
{
    //fprintf(stderr, "sdr_callback... %u\n", len);
    r_cfg_t *cfg = ctx;
    struct dm_state *demod = cfg->demod;
    char time_str[LOCAL_TIME_BUFLEN];
    unsigned long n_samples;

    if (!demod) {
        // might happen when the demod closed and we get a last data frame
        return; // ignore the data
    }

    // do this here and not in sdr_handler so realtime replay can use rtl_tcp output
    for (void **iter = cfg->raw_handler.elems; iter && *iter; ++iter) {
        raw_output_t *output = *iter;
        raw_output_frame(output, iq_buf, len);
    }

    if ((cfg->bytes_to_read > 0) && (cfg->bytes_to_read <= len)) {
        len = cfg->bytes_to_read;
        cfg->exit_async = 1;
    }

    // save last frame time to see if a new second started
    time_t last_frame_sec = demod->now.tv_sec;
    get_time_now(&demod->now);

    n_samples = len / demod->sample_size;
    if (n_samples * demod->sample_size != len) {
        print_log(LOG_WARNING, __func__, "Sample buffer length not aligned to sample size!");
    }
    if (!n_samples) {
        print_log(LOG_WARNING, __func__, "Sample buffer too short!");
        return; // keep the watchdog timer running
    }

    // age the frame position if there is one
    if (demod->frame_start_ago)
        demod->frame_start_ago += n_samples;
    if (demod->frame_end_ago)
        demod->frame_end_ago += n_samples;

    cfg->watchdog++; // reset the frame acquire watchdog

    if (demod->samp_grab) {
        samp_grab_push(demod->samp_grab, iq_buf, len);
    }

    // AM demodulation
    float avg_db;
    if (demod->sample_size == 2) { // CU8
        if (demod->use_mag_est) {
            //magnitude_true_cu8(iq_buf, demod->buf.temp, n_samples);
            avg_db = magnitude_est_cu8(iq_buf, demod->buf.temp, n_samples);
        }
        else { // amp est
            avg_db = envelope_detect(iq_buf, demod->buf.temp, n_samples);
        }
    } else { // CS16
        //magnitude_true_cs16((int16_t *)iq_buf, demod->buf.temp, n_samples);
        avg_db = magnitude_est_cs16((int16_t *)iq_buf, demod->buf.temp, n_samples);
    }

    //fprintf(stderr, "noise level: %.1f dB current: %.1f dB min level: %.1f dB\n", demod->noise_level, avg_db, demod->min_level_auto);
    if (demod->min_level_auto == 0.0f) {
        demod->min_level_auto = demod->min_level;
    }
    if (demod->noise_level == 0.0f) {
        demod->noise_level = demod->min_level_auto - 3.0f;
    }
    int noise_only = avg_db < demod->noise_level + 3.0f; // or demod->min_level_auto?
    // always process frames if loader, dumper, or analyzers are in use, otherwise skip silent frames
    int process_frame = demod->squelch_offset <= 0 || !noise_only || demod->load_info.format || demod->analyze_pulses || demod->dumper.len || demod->samp_grab;
    cfg->total_frames_count += 1;
    if (noise_only) {
        cfg->total_frames_squelch += 1;
        demod->noise_level = (demod->noise_level * 7 + avg_db) / 8; // fast fall over 8 frames
        // If auto_level and noise level well below min_level and significant change in noise level
        if (demod->auto_level > 0 && demod->noise_level < demod->min_level - 3.0f
                && fabsf(demod->min_level_auto - demod->noise_level - 3.0f) > 1.0f) {
            demod->min_level_auto = demod->noise_level + 3.0f;
            print_logf(LOG_WARNING, "Auto Level", "Estimated noise level is %.1f dB, adjusting minimum detection level to %.1f dB",
                    demod->noise_level, demod->min_level_auto);
            pulse_detect_set_levels(demod->pulse_detect, demod->use_mag_est, demod->level_limit, demod->min_level_auto, demod->min_snr, demod->detect_verbosity);
        }
    } else {
        demod->noise_level = (demod->noise_level * 31 + avg_db) / 32; // slow rise over 32 frames
    }
    // Report noise every report_noise seconds, but only for the first frame that second
    if (cfg->report_noise && last_frame_sec != demod->now.tv_sec && demod->now.tv_sec % cfg->report_noise == 0) {
        print_logf(LOG_WARNING, "Auto Level", "Current %s level %.1f dB, estimated noise %.1f dB",
                noise_only ? "noise" : "signal", avg_db, demod->noise_level);
    }

    if (process_frame) {
        baseband_low_pass_filter(&demod->lowpass_filter_state, demod->buf.temp, demod->am_buf, n_samples);
    }

    // FM demodulation
    // Select the correct fsk pulse detector
    unsigned fpdm = cfg->fsk_pulse_detect_mode;
    if (cfg->fsk_pulse_detect_mode == FSK_PULSE_DETECT_AUTO) {
        if (cfg->frequency[cfg->frequency_index] > FSK_PULSE_DETECTOR_LIMIT)
            fpdm = FSK_PULSE_DETECT_NEW;
        else
            fpdm = FSK_PULSE_DETECT_OLD;
    }

    if (demod->enable_FM_demod && process_frame) {
        float low_pass = demod->low_pass != 0.0f ? demod->low_pass : fpdm ? 0.2f : 0.1f;
        if (demod->sample_size == 2) { // CU8
            baseband_demod_FM(&demod->demod_FM_state, iq_buf, demod->buf.fm, n_samples, cfg->samp_rate, low_pass);
        } else { // CS16
            baseband_demod_FM_cs16(&demod->demod_FM_state, (int16_t *)iq_buf, demod->buf.fm, n_samples, cfg->samp_rate, low_pass);
        }
    }

    // Handle special input formats
    if (demod->load_info.format == S16_AM) { // The IQ buffer is really AM demodulated data
        if (len > sizeof(demod->am_buf))
            FATAL("Buffer too small");
        memcpy(demod->am_buf, iq_buf, len);
    } else if (demod->load_info.format == S16_FM) { // The IQ buffer is really FM demodulated data
        // we would need AM for the envelope too
        if (len > sizeof(demod->buf.fm))
            FATAL("Buffer too small");
        memcpy(demod->buf.fm, iq_buf, len);
    }

    int d_events = 0; // Sensor events successfully detected
    if (demod->r_devs.len || demod->analyze_pulses || demod->dumper.len || demod->samp_grab) {
        // Detect a package and loop through demodulators with pulse data
        int package_type = PULSE_DATA_OOK;  // Just to get us started
        for (void **iter = demod->dumper.elems; iter && *iter; ++iter) {
            file_info_t const *dumper = *iter;
            if (dumper->format == U8_LOGIC) {
                memset(demod->u8_buf, 0, n_samples);
                break;
            }
        }
        while (package_type && process_frame) {
            int p_events = 0; // Sensor events successfully detected per package
            package_type = pulse_detect_package(demod->pulse_detect, demod->am_buf, demod->buf.fm, n_samples, cfg->samp_rate, cfg->input_pos, &demod->pulse_data, &demod->fsk_pulse_data, fpdm);
            if (package_type) {
                // new package: set a first frame start if we are not tracking one already
                if (!demod->frame_start_ago)
                    demod->frame_start_ago = demod->pulse_data.start_ago;
                // always update the last frame end
                demod->frame_end_ago = demod->pulse_data.end_ago;
            }
            if (package_type == PULSE_DATA_OOK) {
                calc_rssi_snr(cfg, &demod->pulse_data);
                if (demod->analyze_pulses) fprintf(stderr, "Detected OOK package\t%s\n", time_pos_str(cfg, demod->pulse_data.start_ago, time_str));

                p_events += run_ook_demods(&demod->r_devs, &demod->pulse_data);
                cfg->total_frames_ook += 1;
                cfg->total_frames_events += p_events > 0;
                cfg->frames_ook +=1;
                cfg->frames_events += p_events > 0;

                for (void **iter = demod->dumper.elems; iter && *iter; ++iter) {
                    file_info_t const *dumper = *iter;
                    if (dumper->format == VCD_LOGIC) pulse_data_print_vcd(dumper->file, &demod->pulse_data, '\'');
                    if (dumper->format == U8_LOGIC) pulse_data_dump_raw(demod->u8_buf, n_samples, cfg->input_pos, &demod->pulse_data, 0x02);
                    if (dumper->format == PULSE_OOK) pulse_data_dump(dumper->file, &demod->pulse_data);
                }

                if (cfg->verbosity >= LOG_TRACE) pulse_data_print(&demod->pulse_data);
                
                // Count all processed signals for statistics (OOK)
                signal_stats.total_sent++;
                
                // Send raw pulse data based on -Q parameter
                // -Q 0 or -Q 3: both queues, -Q 1: signals only, -Q 2: skip raw signals
                if (cfg->raw_mode == 0 || cfg->raw_mode == 1 || cfg->raw_mode == 3) {
                    data_t *data = pulse_data_print_data(&demod->pulse_data);
                    event_occurred_handler(cfg, data);
                }
                
                // Count decoded devices in client mode (OOK)
                if (p_events > 0) {
                    signal_stats.successfully_decoded++;
                }
                // Note: Failed count added only once per signal at FSK section
                if (demod->analyze_pulses && (cfg->grab_mode <= 1 || (cfg->grab_mode == 2 && p_events == 0) || (cfg->grab_mode == 3 && p_events > 0)) ) {
                    r_device device = {.log_fn = log_device_handler, .output_ctx = cfg};
                    pulse_analyzer(&demod->pulse_data, package_type, &device);
                }

            } else if (package_type == PULSE_DATA_FSK) {
                calc_rssi_snr(cfg, &demod->fsk_pulse_data);
                if (demod->analyze_pulses) fprintf(stderr, "Detected FSK package\t%s\n", time_pos_str(cfg, demod->fsk_pulse_data.start_ago, time_str));

                p_events += run_fsk_demods(&demod->r_devs, &demod->fsk_pulse_data);
                cfg->total_frames_fsk +=1;
                cfg->total_frames_events += p_events > 0;
                cfg->frames_fsk += 1;
                cfg->frames_events += p_events > 0;

                for (void **iter = demod->dumper.elems; iter && *iter; ++iter) {
                    file_info_t const *dumper = *iter;
                    if (dumper->format == VCD_LOGIC) pulse_data_print_vcd(dumper->file, &demod->fsk_pulse_data, '"');
                    if (dumper->format == U8_LOGIC) pulse_data_dump_raw(demod->u8_buf, n_samples, cfg->input_pos, &demod->fsk_pulse_data, 0x04);
                    if (dumper->format == PULSE_OOK) pulse_data_dump(dumper->file, &demod->fsk_pulse_data);
                }

                if (cfg->verbosity >= LOG_TRACE) pulse_data_print(&demod->fsk_pulse_data);
                
                // Count all processed signals for statistics (FSK) - but don't double count
                // signal_stats.total_sent++; // This was already counted in OOK section
                
                // Send raw pulse data based on -Q parameter
                // -Q 0 or -Q 3: both queues, -Q 1: signals only, -Q 2: skip raw signals
                if (cfg->raw_mode == 0 || cfg->raw_mode == 1 || cfg->raw_mode == 3) {
                    data_t *data = pulse_data_print_data(&demod->fsk_pulse_data);
                    event_occurred_handler(cfg, data);
                }
                
                // Count decoded devices in client mode (FSK)
                if (p_events > 0) {
                    signal_stats.successfully_decoded++;
                } else {
                    // Count failed decoding only if OOK also failed (no double counting)
                    if (signal_stats.successfully_decoded == 0 || 
                        signal_stats.successfully_decoded < signal_stats.total_sent) {
                        signal_stats.decoding_failed++;
                    }
                }
                if (demod->analyze_pulses && (cfg->grab_mode <= 1 || (cfg->grab_mode == 2 && p_events == 0) || (cfg->grab_mode == 3 && p_events > 0))) {
                    r_device device = {.log_fn = log_device_handler, .output_ctx = cfg};
                    pulse_analyzer(&demod->fsk_pulse_data, package_type, &device);
                }
            } // if (package_type == ...
            d_events += p_events;
        } // while (package_type)...

        // add event counter to the frames currently tracked
        demod->frame_event_count += d_events;

        // end frame tracking if older than a whole buffer
        if (demod->frame_start_ago && demod->frame_end_ago > n_samples) {
            if (demod->samp_grab) {
                if (cfg->grab_mode == 1
                        || (cfg->grab_mode == 2 && demod->frame_event_count == 0)
                        || (cfg->grab_mode == 3 && demod->frame_event_count > 0)) {
                    unsigned frame_pad = n_samples / 8; // this could also be a fixed value, e.g. 10000 samples
                    unsigned start_padded = demod->frame_start_ago + frame_pad;
                    unsigned end_padded = demod->frame_end_ago - frame_pad;
                    unsigned len_padded = start_padded - end_padded;
                    samp_grab_write(demod->samp_grab, len_padded, end_padded);
                }
            }
            demod->frame_start_ago = 0;
            demod->frame_event_count = 0;
        }

        // dump partial pulse_data for this buffer
        for (void **iter = demod->dumper.elems; iter && *iter; ++iter) {
            file_info_t const *dumper = *iter;
            if (dumper->format == U8_LOGIC) {
                pulse_data_dump_raw(demod->u8_buf, n_samples, cfg->input_pos, &demod->pulse_data, 0x02);
                pulse_data_dump_raw(demod->u8_buf, n_samples, cfg->input_pos, &demod->fsk_pulse_data, 0x04);
                break;
            }
        }
    }

    if (demod->am_analyze) {
        am_analyze(demod->am_analyze, demod->am_buf, n_samples, cfg->verbosity >= LOG_INFO, NULL);
    }

    for (void **iter = demod->dumper.elems; iter && *iter; ++iter) {
        file_info_t const *dumper = *iter;
        if (!dumper->file
                || dumper->format == VCD_LOGIC
                || dumper->format == PULSE_OOK)
            continue;
        uint8_t *out_buf = iq_buf;  // Default is to dump IQ samples
        unsigned long out_len = n_samples * demod->sample_size;

        if (dumper->format == CU8_IQ) {
            if (demod->sample_size == 4) {
                for (unsigned long n = 0; n < n_samples * 2; ++n)
                    ((uint8_t *)demod->buf.temp)[n] = (((int16_t *)iq_buf)[n] / 256) + 128; // scale Q0.15 to Q0.7
                out_buf = (uint8_t *)demod->buf.temp;
                out_len = n_samples * 2 * sizeof(uint8_t);
            }
        }
        else if (dumper->format == CS16_IQ) {
            if (demod->sample_size == 2) {
                for (unsigned long n = 0; n < n_samples * 2; ++n)
                    ((int16_t *)demod->buf.temp)[n] = (iq_buf[n] * 256) - 32768; // scale Q0.7 to Q0.15
                out_buf = (uint8_t *)demod->buf.temp; // this buffer is too small if out_block_size is large
                out_len = n_samples * 2 * sizeof(int16_t);
            }
        }
        else if (dumper->format == CS8_IQ) {
            if (demod->sample_size == 2) {
                for (unsigned long n = 0; n < n_samples * 2; ++n)
                    ((int8_t *)demod->buf.temp)[n] = (iq_buf[n] - 128);
            }
            else if (demod->sample_size == 4) {
                for (unsigned long n = 0; n < n_samples * 2; ++n)
                    ((int8_t *)demod->buf.temp)[n] = ((int16_t *)iq_buf)[n] >> 8;
            }
            out_buf = (uint8_t *)demod->buf.temp;
            out_len = n_samples * 2 * sizeof(int8_t);
        }
        else if (dumper->format == CF32_IQ) {
            if (demod->sample_size == 2) {
                for (unsigned long n = 0; n < n_samples * 2; ++n)
                    ((float *)demod->buf.temp)[n] = (iq_buf[n] - 128) / 128.0f;
            }
            else if (demod->sample_size == 4) {
                for (unsigned long n = 0; n < n_samples * 2; ++n)
                    ((float *)demod->buf.temp)[n] = ((int16_t *)iq_buf)[n] / 32768.0f;
            }
            out_buf = (uint8_t *)demod->buf.temp; // this buffer is too small if out_block_size is large
            out_len = n_samples * 2 * sizeof(float);
        }
        else if (dumper->format == S16_AM) {
            out_buf = (uint8_t *)demod->am_buf;
            out_len = n_samples * sizeof(int16_t);
        }
        else if (dumper->format == S16_FM) {
            out_buf = (uint8_t *)demod->buf.fm;
            out_len = n_samples * sizeof(int16_t);
        }
        else if (dumper->format == F32_AM) {
            for (unsigned long n = 0; n < n_samples; ++n)
                demod->f32_buf[n] = demod->am_buf[n] * (1.0f / 0x8000); // scale from Q0.15
            out_buf = (uint8_t *)demod->f32_buf;
            out_len = n_samples * sizeof(float);
        }
        else if (dumper->format == F32_FM) {
            for (unsigned long n = 0; n < n_samples; ++n)
                demod->f32_buf[n] = demod->buf.fm[n] * (1.0f / 0x8000); // scale from Q0.15
            out_buf = (uint8_t *)demod->f32_buf;
            out_len = n_samples * sizeof(float);
        }
        else if (dumper->format == F32_I) {
            if (demod->sample_size == 2)
                for (unsigned long n = 0; n < n_samples; ++n)
                    demod->f32_buf[n] = (iq_buf[n * 2] - 128) * (1.0f / 0x80); // scale from Q0.7
            else
                for (unsigned long n = 0; n < n_samples; ++n)
                    demod->f32_buf[n] = ((int16_t *)iq_buf)[n * 2] * (1.0f / 0x8000); // scale from Q0.15
            out_buf = (uint8_t *)demod->f32_buf;
            out_len = n_samples * sizeof(float);
        }
        else if (dumper->format == F32_Q) {
            if (demod->sample_size == 2)
                for (unsigned long n = 0; n < n_samples; ++n)
                    demod->f32_buf[n] = (iq_buf[n * 2 + 1] - 128) * (1.0f / 0x80); // scale from Q0.7
            else
                for (unsigned long n = 0; n < n_samples; ++n)
                    demod->f32_buf[n] = ((int16_t *)iq_buf)[n * 2 + 1] * (1.0f / 0x8000); // scale from Q0.15
            out_buf = (uint8_t *)demod->f32_buf;
            out_len = n_samples * sizeof(float);
        }
        else if (dumper->format == U8_LOGIC) { // state data
            out_buf = demod->u8_buf;
            out_len = n_samples;
        }

        if (fwrite(out_buf, 1, out_len, dumper->file) != out_len) {
            print_log(LOG_ERROR, __func__, "Short write, samples lost, exiting!");
            cfg->exit_async = 1;
        }
    }

    cfg->input_pos += n_samples;
    if (cfg->bytes_to_read > 0)
        cfg->bytes_to_read -= len;

    if (cfg->after_successful_events_flag && (d_events > 0)) {
        if (cfg->after_successful_events_flag == 1) {
            cfg->exit_async = 1;
        }
        else {
            cfg->hop_now = 1;
        }
    }

    time_t rawtime;
    time(&rawtime);
    // choose hop_index as frequency_index, if there are too few hop_times use the last one
    int hop_index = cfg->hop_times > cfg->frequency_index ? cfg->frequency_index : cfg->hop_times - 1;
    if (cfg->hop_times > 0 && cfg->frequencies > 1
            && difftime(rawtime, cfg->hop_start_time) >= cfg->hop_time[hop_index]) {
        cfg->hop_now = 1;
    }
    if (cfg->duration > 0 && rawtime >= cfg->stop_time) {
        cfg->exit_async = 1;
        print_log(LOG_CRITICAL, __func__, "Time expired, exiting!");
    }
    if (cfg->stats_now || (cfg->report_stats && cfg->stats_interval && rawtime >= cfg->stats_time)) {
        event_occurred_handler(cfg, create_report_data(cfg, cfg->stats_now ? 3 : cfg->report_stats));
        flush_report_data(cfg);
        if (rawtime >= cfg->stats_time)
            cfg->stats_time += cfg->stats_interval;
        if (cfg->stats_now)
            cfg->stats_now--;
    }

    if (cfg->hop_now && !cfg->exit_async) {
        cfg->hop_now = 0;
        time(&cfg->hop_start_time);
        cfg->frequency_index = (cfg->frequency_index + 1) % cfg->frequencies;
        sdr_set_center_freq(cfg->dev, cfg->frequency[cfg->frequency_index], 1);
    }
}

static int hasopt(int test, int argc, char *argv[], char const *optstring)
{
    int opt;

    optind = 1; // reset getopt
    while ((opt = getopt(argc, argv, optstring)) != -1) {
        if (opt == test || optopt == test)
            return opt;
    }
    return 0;
}

static void parse_conf_option(r_cfg_t *cfg, int opt, char *arg);

#define OPTSTRING "hVvqD:c:x:z:p:a:AI:S:m:M:r:w:W:l:d:t:f:H:g:s:b:n:R:X:F:K:C:T:UGy:E:Y:Q:"

// these should match the short options exactly
static struct conf_keywords const conf_keywords[] = {
        {"help", 'h'},
        {"verbose", 'v'},
        {"version", 'V'},
        {"config_file", 'c'},
        {"report_meta", 'M'},
        {"device", 'd'},
        {"device_mode", 'D'},
        {"settings", 't'},
        {"gain", 'g'},
        {"frequency", 'f'},
        {"hop_interval", 'H'},
        {"ppm_error", 'p'},
        {"sample_rate", 's'},
        {"protocol", 'R'},
        {"decoder", 'X'},
        {"register_all", 'G'},
        {"out_block_size", 'b'},
        {"level_limit", 'l'},
        {"samples_to_read", 'n'},
        {"analyze", 'a'},
        {"analyze_pulses", 'A'},
        {"include_only", 'I'},
        {"read_file", 'r'},
        {"write_file", 'w'},
        {"overwrite_file", 'W'},
        {"signal_grabber", 'S'},
        {"override_short", 'z'},
        {"override_long", 'x'},
        {"pulse_detect", 'Y'},
        {"output", 'F'},
        {"output_tag", 'K'},
        {"convert", 'C'},
        {"duration", 'T'},
        {"test_data", 'y'},
        {"stop_after_successful_events", 'E'},
        {"enable_raw_signals", 'Q'},
        {NULL, 0}};

static void parse_conf_text(r_cfg_t *cfg, char *conf)
{
    int opt;
    char *arg;
    char *p = conf;

    if (!conf || !*conf)
        return;

    while ((opt = getconf(&p, conf_keywords, &arg)) != -1) {
        parse_conf_option(cfg, opt, arg);
    }
}

static void parse_conf_file(r_cfg_t *cfg, char const *path)
{
    if (!path || !*path || !strcmp(path, "null") || !strcmp(path, "0"))
        return;

    char *conf = readconf(path);
    parse_conf_text(cfg, conf);
    //free(conf); // TODO: check no args are dangling, then use free
}

static void parse_conf_try_default_files(r_cfg_t *cfg)
{
    char **paths = compat_get_default_conf_paths();
    for (int a = 0; paths[a]; a++) {
        // fprintf(stderr, "Trying conf file at \"%s\"...\n", paths[a]);
        if (hasconf(paths[a])) {
            fprintf(stderr, "Reading conf from \"%s\".\n", paths[a]);
            parse_conf_file(cfg, paths[a]);
            break;
        }
    }
}

static void parse_conf_args(r_cfg_t *cfg, int argc, char *argv[])
{
    int opt;

    optind = 1; // reset getopt
    while ((opt = getopt(argc, argv, OPTSTRING)) != -1) {
        if (opt == '?')
            opt = optopt; // allow missing arguments
        parse_conf_option(cfg, opt, optarg);
    }
}

static void parse_conf_option(r_cfg_t *cfg, int opt, char *arg)
{
    int n;
    r_device *flex_device;

    if (arg && (!strcmp(arg, "help") || !strcmp(arg, "?"))) {
        arg = NULL; // remove the arg if it's a request for the usage help
    }

    switch (opt) {
    case 'h':
        usage(0);
        break;
    case 'V':
        exit(0); // we already printed the version
        break;
    case 'v':
        if (!arg)
            cfg->verbosity++;
        else
            cfg->verbosity = atobv(arg, 1);
        break;
    case 'c':
        parse_conf_file(cfg, arg);
        break;
    case 'd':
        if (!arg)
            help_device_selection();

        cfg->dev_query = arg;
        break;
    case 'D':
        if (!arg)
            help_device_mode();

        if (strcmp(arg, "quit") == 0) {
            cfg->dev_mode = DEVICE_MODE_QUIT;
        }
        else if (strcmp(arg, "restart") == 0) {
            cfg->dev_mode = DEVICE_MODE_RESTART;
        }
        else if (strcmp(arg, "pause") == 0) {
            cfg->dev_mode = DEVICE_MODE_PAUSE;
        }
        else if (strcmp(arg, "manual") == 0) {
            cfg->dev_mode = DEVICE_MODE_MANUAL;
        }
        else {
            fprintf(stderr, "Invalid input device run mode: %s\n", arg);
            help_device_mode();
        }
        break;
    case 't':
        // this option changed, check and warn if old meaning is used
        if (!arg || *arg == '-') {
            fprintf(stderr, "test_mode (-t) is deprecated. Use -S none|all|unknown|known\n");
            exit(1);
        }
        cfg->settings_str = arg;
        break;
    case 'f':
        if (cfg->frequencies < MAX_FREQS) {
            uint32_t sr = atouint32_metric(arg, "-f: ");
            /* If the frequency is above 800MHz sample at 1MS/s */
            if ((sr > FSK_PULSE_DETECTOR_LIMIT) && (cfg->samp_rate == DEFAULT_SAMPLE_RATE)) {
                cfg->samp_rate = 1000000;
                fprintf(stderr, "\nNew defaults active, use \"-Y classic -s 250k\" if you need the old defaults\n\n");
            }
            cfg->frequency[cfg->frequencies++] = sr;
        } else
            fprintf(stderr, "Max number of frequencies reached %d\n", MAX_FREQS);
        break;
    case 'H':
        if (cfg->hop_times < MAX_FREQS)
            cfg->hop_time[cfg->hop_times++] = atoi_time(arg, "-H: ");
        else
            fprintf(stderr, "Max number of hop times reached %d\n", MAX_FREQS);
        break;
    case 'g':
        if (!arg)
            help_gain();

        free(cfg->gain_str);
        cfg->gain_str = strdup(arg);
        if (!cfg->gain_str)
            FATAL_STRDUP("parse_conf_option()");
        break;
    case 'G':
        fprintf(stderr, "register_all (-G) is deprecated. Use -R or a config file to enable additional protocols.\n");
        exit(1);
        break;
    case 'p':
        cfg->ppm_error = atobv(arg, 0);
        break;
    case 's':
        cfg->samp_rate = atouint32_metric(arg, "-s: ");
        break;
    case 'b':
        cfg->out_block_size = atouint32_metric(arg, "-b: ");
        break;
    case 'l':
        n = 1000;
        if (arg && atoi(arg) > 0)
            n = atoi(arg);
        fprintf(stderr, "\n\tLevel limit has changed from \"-l %d\" to \"-Y level=%.1f\" in dB.\n\n", n, AMP_TO_DB(n));
        exit(1);
        break;
    case 'n':
        cfg->bytes_to_read = atouint32_metric(arg, "-n: ") * 2;
        break;
    case 'a':
        if (atobv(arg, 1) == 42 && !cfg->demod->am_analyze) {
            cfg->demod->am_analyze = am_analyze_create();
        }
        else {
            fprintf(stderr, "\n\tUse -a for testing only. Enable if you know how ;)\n\n");
            exit(1);
        }
        break;
    case 'A':
        cfg->demod->analyze_pulses = atobv(arg, 1);
        break;
    case 'I':
        fprintf(stderr, "include_only (-I) is deprecated. Use -S none|all|unknown|known\n");
        exit(1);
        break;
    case 'r':
        if (!arg)
            help_read();

        // Check if this is RabbitMQ or ASN.1 URL
        if (strncmp(arg, "rabbitmq://", 11) == 0 || strncmp(arg, "amqp://", 7) == 0) {
            // Store RabbitMQ input URL
            if (g_rabbitmq_input_url) {
                free(g_rabbitmq_input_url);
            }
            g_rabbitmq_input_url = strdup(arg);
            fprintf(stderr, "🐰 RabbitMQ input configured: %s\n", arg);
        } else if (strncmp(arg, "asn1://", 7) == 0) {
            // Store ASN.1 input URL
            if (g_rabbitmq_input_url) {
                free(g_rabbitmq_input_url);
            }
            g_rabbitmq_input_url = strdup(arg);
            fprintf(stderr, "📦 ASN.1 input configured: %s\n", arg);
        } else {
            // Regular file input
            add_infile(cfg, arg);
            // TODO: file_info_check_read()
        }
        break;
    case 'w':
        if (!arg)
            help_write();

        add_dumper(cfg, arg, 0);
        break;
    case 'W':
        if (!arg)
            help_write();

        add_dumper(cfg, arg, 1);
        break;
    case 'S':
        if (!arg)
            usage(1);
        if (strcasecmp(arg, "all") == 0)
            cfg->grab_mode = 1;
        else if (strcasecmp(arg, "unknown") == 0)
            cfg->grab_mode = 2;
        else if (strcasecmp(arg, "known") == 0)
            cfg->grab_mode = 3;
        else
            cfg->grab_mode = atobv(arg, 1);
        if (cfg->grab_mode && !cfg->demod->samp_grab)
            cfg->demod->samp_grab = samp_grab_create(SIGNAL_GRABBER_BUFFER);
        break;
    case 'm':
        fprintf(stderr, "sample mode option is deprecated.\n");
        usage(1);
        break;
    case 'M':
        if (!arg)
            help_meta();

        if (!strncasecmp(arg, "time", 4)) {
            char *p = arg_param(arg);
            // time  time:1  time:on  time:yes
            // time:0  time:off  time:no
            // time:rel
            // time:unix
            // time:iso
            // time:...:usec  time:...:sec
            // time:...:utc  time:...:local
            cfg->report_time = REPORT_TIME_DATE;
            while (p && *p) {
                if (!strncasecmp(p, "0", 1) || !strncasecmp(p, "no", 2) || !strncasecmp(p, "off", 3))
                    cfg->report_time = REPORT_TIME_OFF;
                else if (!strncasecmp(p, "1", 1) || !strncasecmp(p, "yes", 3) || !strncasecmp(p, "on", 2))
                    cfg->report_time = REPORT_TIME_DATE;
                else if (!strncasecmp(p, "rel", 3))
                    cfg->report_time = REPORT_TIME_SAMPLES;
                else if (!strncasecmp(p, "unix", 4))
                    cfg->report_time = REPORT_TIME_UNIX;
                else if (!strncasecmp(p, "iso", 3))
                    cfg->report_time = REPORT_TIME_ISO;
                else if (!strncasecmp(p, "usec", 4))
                    cfg->report_time_hires = 1;
                else if (!strncasecmp(p, "sec", 3))
                    cfg->report_time_hires = 0;
                else if (!strncasecmp(p, "tz", 2))
                    cfg->report_time_tz = 1;
                else if (!strncasecmp(p, "notz", 4))
                    cfg->report_time_tz = 0;
                else if (!strncasecmp(p, "utc", 3))
                    cfg->report_time_utc = 1;
                else if (!strncasecmp(p, "local", 5))
                    cfg->report_time_utc = 0;
                else {
                    fprintf(stderr, "Unknown time format option: %s\n", p);
                    help_meta();
                }

                p = arg_param(p);
            }
            // fprintf(stderr, "time format: %d, usec:%d utc:%d\n", cfg->report_time, cfg->report_time_hires, cfg->report_time_utc);
        }

        // TODO: old time options, remove someday
        else if (!strcasecmp(arg, "reltime"))
            cfg->report_time = REPORT_TIME_SAMPLES;
        else if (!strcasecmp(arg, "notime"))
            cfg->report_time = REPORT_TIME_OFF;
        else if (!strcasecmp(arg, "hires"))
            cfg->report_time_hires = 1;
        else if (!strcasecmp(arg, "utc"))
            cfg->report_time_utc = 1;
        else if (!strcasecmp(arg, "noutc"))
            cfg->report_time_utc = 0;

        else if (!strcasecmp(arg, "protocol"))
            cfg->report_protocol = 1;
        else if (!strcasecmp(arg, "noprotocol"))
            cfg->report_protocol = 0;
        else if (!strcasecmp(arg, "level"))
            cfg->report_meta = 1;
        else if (!strncasecmp(arg, "noise", 5))
            cfg->report_noise = atoiv(arg_param(arg), 10); // atoi_time_default()
        else if (!strcasecmp(arg, "bits"))
            cfg->verbose_bits = 1;
        else if (!strcasecmp(arg, "description"))
            cfg->report_description = 1;
        else if (!strcasecmp(arg, "newmodel"))
            fprintf(stderr, "newmodel option (-M) is deprecated.\n");
        else if (!strcasecmp(arg, "oldmodel"))
            fprintf(stderr, "oldmodel option (-M) is deprecated.\n");
        else if (!strncasecmp(arg, "stats", 5)) {
            // there also should be options to set whether to flush on report
            char *p = arg_param(arg);
            cfg->report_stats = atoiv(p, 1);
            cfg->stats_interval = atoiv(arg_param(p), 600); // atoi_time_default()
            time(&cfg->stats_time);
            cfg->stats_time += cfg->stats_interval;
        }
        else if (!strncasecmp(arg, "replay", 6))
            cfg->in_replay = atobv(arg_param(arg), 1);
        else
            cfg->report_meta = atobv(arg, 1);
        break;
    case 'z':
        fprintf(stderr, "override_short (-z) is deprecated.\n");
        break;
    case 'x':
        fprintf(stderr, "override_long (-x) is deprecated.\n");
        break;
    case 'R':
        if (!arg)
            help_protocols(cfg->devices, cfg->num_r_devices, 0);

        // use arg of 'v', 'vv', 'vvv' as global device verbosity
        if (*arg == 'v') {
            int decoder_verbosity = 0;
            for (int i = 0; arg[i] == 'v'; ++i) {
                decoder_verbosity += 1;
            }
            (void)decoder_verbosity; // FIXME: use this
            break;
        }

        n = atoi(arg);
        if (n > cfg->num_r_devices || -n > cfg->num_r_devices) {
            fprintf(stderr, "Protocol number specified (%d) is larger than number of protocols\n\n", n);
            help_protocols(cfg->devices, cfg->num_r_devices, 1);
        }
        if ((n > 0 && cfg->devices[n - 1].disabled > 2) || (n < 0 && cfg->devices[-n - 1].disabled > 2)) {
            fprintf(stderr, "Protocol number specified (%d) is invalid\n\n", n);
            help_protocols(cfg->devices, cfg->num_r_devices, 1);
        }

        if (n < 0 && !cfg->no_default_devices) {
            register_all_protocols(cfg, 0); // register all defaults
        }
        cfg->no_default_devices = 1;

        if (n >= 1) {
            register_protocol(cfg, &cfg->devices[n - 1], arg_param(arg));
        }
        else if (n <= -1) {
            unregister_protocol(cfg, &cfg->devices[-n - 1]);
        }
        else {
            fprintf(stderr, "Disabling all device decoders.\n");
            list_clear(&cfg->demod->r_devs, (list_elem_free_fn)free_protocol);
        }
        break;
    case 'X':
        if (!arg)
            flex_create_device(NULL);

        flex_device = flex_create_device(arg);
        register_protocol(cfg, flex_device, "");
        break;
    case 'q':
        fprintf(stderr, "quiet option (-q) is default and deprecated. See -v to increase verbosity\n");
        break;
    case 'F':
        if (!arg)
            help_output();

        if (strncmp(arg, "json", 4) == 0) {
            add_json_output(cfg, arg_param(arg));
        }
        else if (strncmp(arg, "csv", 3) == 0) {
            add_csv_output(cfg, arg_param(arg));
        }
        else if (strncmp(arg, "log", 3) == 0) {
            add_log_output(cfg, arg_param(arg));
            cfg->has_logout = 1;
        }
        else if (strncmp(arg, "kv", 2) == 0) {
            add_kv_output(cfg, arg_param(arg));
            cfg->has_logout = 1;
        }
        else if (strncmp(arg, "mqtt", 4) == 0) {
            add_mqtt_output(cfg, arg);
        }
        else if (strncmp(arg, "rabbitmq", 8) == 0) {
            add_rabbitmq_output(cfg, arg);
            g_rabbitmq_output_enabled = 1; // Mark RabbitMQ output as enabled
            fprintf(stderr, "🐰 RabbitMQ output enabled: %s\n", arg);
        }
        else if (strncmp(arg, "asn1", 4) == 0) {
            add_asn1_output(cfg, arg);
            g_rabbitmq_output_enabled = 1; // Mark RabbitMQ output as enabled (same transport)
            fprintf(stderr, "📦 ASN.1 output enabled: %s\n", arg);
        }
        else if (strncmp(arg, "influx", 6) == 0) {
            add_influx_output(cfg, arg);
        }
        else if (strncmp(arg, "syslog", 6) == 0) {
            add_syslog_output(cfg, arg_param(arg));
        }
        else if (strncmp(arg, "http", 4) == 0) {
            add_http_output(cfg, arg_param(arg));
        }
        else if (strncmp(arg, "trigger", 7) == 0) {
            add_trigger_output(cfg, arg_param(arg));
        }
        else if (strncmp(arg, "null", 4) == 0) {
            add_null_output(cfg, arg_param(arg));
        }
        else if (strncmp(arg, "rtl_tcp", 7) == 0) {
            add_rtltcp_output(cfg, arg_param(arg));
        }
        else {
            fprintf(stderr, "Invalid output format: %s\n", arg);
            usage(1);
        }
        break;
    case 'K':
        if (!arg)
            help_tags();
        add_data_tag(cfg, arg);
        break;
    case 'C':
        if (!arg)
            usage(1);
        if (strcmp(arg, "native") == 0) {
            cfg->conversion_mode = CONVERT_NATIVE;
        }
        else if (strcmp(arg, "si") == 0) {
            cfg->conversion_mode = CONVERT_SI;
        }
        else if (strcmp(arg, "customary") == 0) {
            cfg->conversion_mode = CONVERT_CUSTOMARY;
        }
        else {
            fprintf(stderr, "Invalid conversion mode: %s\n", arg);
            usage(1);
        }
        break;
    case 'U':
        fprintf(stderr, "UTC mode option (-U) is deprecated. Please use \"-M utc\".\n");
        exit(1);
        break;
    case 'T':
        cfg->duration = atoi_time(arg, "-T: ");
        if (cfg->duration < 1) {
            fprintf(stderr, "Duration '%s' not a positive number; will continue indefinitely\n", arg);
        }
        break;
    case 'y':
        cfg->test_data = arg;
        break;
    case 'Y':
        if (!arg)
            usage(1);
        char const *p = arg;
        while (p && *p) {
            char const *val = NULL;
            if (kwargs_match(p, "autolevel", &val))
                cfg->demod->auto_level = atoiv(val, 1); // arg_float_default(p + 9, "-Y autolevel: ");
            else if (kwargs_match(p, "squelch", &val))
                cfg->demod->squelch_offset = atoiv(val, 1); // arg_float_default(p + 7, "-Y squelch: ");
            else if (kwargs_match(p, "auto", &val))
                cfg->fsk_pulse_detect_mode = FSK_PULSE_DETECT_AUTO;
            else if (kwargs_match(p, "classic", &val))
                cfg->fsk_pulse_detect_mode = FSK_PULSE_DETECT_OLD;
            else if (kwargs_match(p, "minmax", &val))
                cfg->fsk_pulse_detect_mode = FSK_PULSE_DETECT_NEW;
            else if (kwargs_match(p, "ampest", &val))
                cfg->demod->use_mag_est = 0;
            else if (kwargs_match(p, "verbose", &val))
                cfg->demod->detect_verbosity++;
            else if (kwargs_match(p, "magest", &val))
                cfg->demod->use_mag_est = 1;
            else if (kwargs_match(p, "level", &val))
                cfg->demod->level_limit = arg_float(val, "-Y level: ");
            else if (kwargs_match(p, "minlevel", &val))
                cfg->demod->min_level = arg_float(val, "-Y minlevel: ");
            else if (kwargs_match(p, "minsnr", &val))
                cfg->demod->min_snr = arg_float(val, "-Y minsnr: ");
            else if (kwargs_match(p, "filter", &val))
                cfg->demod->low_pass = arg_float(val, "-Y filter: ");
            else {
                fprintf(stderr, "Unknown pulse detector setting: %s\n", p);
                usage(1);
            }
            p = kwargs_skip(p);
        }
        break;
    case 'Q':
        if (arg)
            cfg->raw_mode = atoi(arg);  // Parse raw mode
        else
            cfg->raw_mode = 0;  // Default: send to both queues
<<<<<<< HEAD
        
=======

>>>>>>> 46be5db3
        // Validate raw_mode values
        if (cfg->raw_mode < 0 || cfg->raw_mode > 3) {
            fprintf(stderr, "Invalid -Q value: %d. Valid values: 0 (both queues), 1 (signals only), 2 (detected only), 3 (both queues)\n", cfg->raw_mode);
            exit(1);
        }
<<<<<<< HEAD
        
        // Update global variable for output modules
        g_rtl433_raw_mode = cfg->raw_mode;
        
=======

        // Update global variable for output modules
        g_rtl433_raw_mode = cfg->raw_mode;

>>>>>>> 46be5db3
        const char* mode_desc[] = {"both queues", "signals only", "detected only", "both queues"};
        print_logf(LOG_INFO, "Config", "Queue routing mode: %d (%s)", cfg->raw_mode, mode_desc[cfg->raw_mode]);
        break;
    case 'E':
        if (arg && !strcmp(arg, "hop")) {
            cfg->after_successful_events_flag = 2;
        }
        else if (arg && !strcmp(arg, "quit")) {
            cfg->after_successful_events_flag = 1;
        }
        else {
            cfg->after_successful_events_flag = atobv(arg, 1);
        }
        break;
    default:
        usage(1);
        break;
    }
}

static r_cfg_t g_cfg;
static volatile sig_atomic_t sig_hup;

// TODO: SIGINFO is not in POSIX...
#ifndef SIGINFO
#define SIGINFO 29
#endif

// NOTE: printf is not async safe per signal-safety(7)
// writes a static string, without the terminating zero, to stderr, ignores return value
#define write_err(s) (void)!write(STDERR_FILENO, (s), sizeof(s) - 1)

#ifdef _WIN32
BOOL WINAPI
console_handler(int signum)
{
    if (CTRL_C_EVENT == signum) {
        write_err("Signal caught, exiting!\n");
        g_cfg.exit_async = 1;
        // Uninstall handler, next Ctrl-C is a hard abort
        SetConsoleCtrlHandler((PHANDLER_ROUTINE)console_handler, FALSE);
        return TRUE;
    }
    else if (CTRL_BREAK_EVENT == signum) {
        write_err("CTRL-BREAK detected, hopping to next frequency (-f). Use CTRL-C to quit.\n");
        g_cfg.hop_now = 1;
        return TRUE;
    }
    return FALSE;
}

#else
static void sighandler(int signum)
{
    if (signum == SIGPIPE) {
        // NOTE: we already ignore most network SIGPIPE's, this might be a STDOUT/STDERR problem.
        // Printing is likely not the correct way to handle this.
        write_err("Ignoring received signal SIGPIPE, Broken pipe.\n");
        return;
    }
    else if (signum == SIGHUP) {
        sig_hup = 1;
        return;
    }
    else if (signum == SIGINFO/* TODO: maybe SIGUSR1 */) {
        g_cfg.stats_now++;
        return;
    }
    else if (signum == SIGUSR1) {
        g_cfg.hop_now = 1;
        return;
    }
    else {
        write_err("Signal caught, exiting!\n");
    }
    g_cfg.exit_async = 1;

    // Uninstall handler, next Ctrl-C is a hard abort
    struct sigaction sigact;
    sigact.sa_handler = NULL;
    sigemptyset(&sigact.sa_mask);
    sigact.sa_flags = 0;
    sigaction(SIGINT, &sigact, NULL);
    sigaction(SIGTERM, &sigact, NULL);
    sigaction(SIGQUIT, &sigact, NULL);
    sigaction(SIGPIPE, &sigact, NULL);
}
#endif

static void timer_handler(struct mg_connection *nc, int ev, void *ev_data);

// called by mg_mgr_poll() for each connection.
// NOTE: this handler might be called while already in `r_free_cfg()`.
static void sdr_handler(struct mg_connection *nc, int ev_type, void *ev_data)
{
    //fprintf(stderr, "%s: %d, %d, %p, %p\n", __func__, nc->sock, ev_type, nc->user_data, ev_data);
    // only process polls on the dummy nc
    if (nc->sock != INVALID_SOCKET || ev_type != MG_EV_POLL) {
        return;
    }
    // only process a broadcast on our defined timer nc
    if (nc->handler != timer_handler) {
        return;
    }

    r_cfg_t *cfg     = nc->user_data;
    sdr_event_t *ev = ev_data;
    //fprintf(stderr, "sdr_handler...\n");

    data_t *data = NULL;
    if (ev->ev & SDR_EV_RATE) {
        // cfg->samp_rate = ev->sample_rate;
        data = data_int(data, "sample_rate", "", NULL, ev->sample_rate);
    }
    if (ev->ev & SDR_EV_CORR) {
        // cfg->ppm_error = ev->freq_correction;
        data = data_int(data, "freq_correction", "", NULL, ev->freq_correction);
    }
    if (ev->ev & SDR_EV_FREQ) {
        // cfg->center_frequency = ev->center_frequency;
        data = data_int(data, "center_frequency", "", NULL, ev->center_frequency);
        if (cfg->frequencies > 1) {
            data = data_ary(data, "frequencies", "", NULL, data_array(cfg->frequencies, DATA_INT, cfg->frequency));
            data = data_ary(data, "hop_times", "", NULL, data_array(cfg->hop_times, DATA_INT, cfg->hop_time));
        }
    }
    if (ev->ev & SDR_EV_GAIN) {
        data = data_str(data, "gain", "", NULL, ev->gain_str);
    }
    if (data) {
        event_occurred_handler(cfg, data);
    }

    if (ev->ev == SDR_EV_DATA) {
        cfg->samp_rate        = ev->sample_rate;
        cfg->center_frequency = ev->center_frequency;
        sdr_callback((unsigned char *)ev->buf, ev->len, cfg);
    }

    if (cfg->exit_async) {
        if (cfg->verbosity >= 2)
            print_log(LOG_INFO, "Input", "sdr_handler exit");
        sdr_stop(cfg->dev);
        cfg->exit_async++;
    }
}

// note that this function is called in a different thread
static void acquire_callback(sdr_event_t *ev, void *ctx)
{
    //struct timeval now;
    //get_time_now(&now);
    //fprintf(stderr, "%ld.%06ld acquire_callback...\n", (long)now.tv_sec, (long)now.tv_usec);

    struct mg_mgr *mgr = ctx;

    // TODO: We should run the demod here to unblock the event loop

    // thread-safe dispatch, ev_data is the iq buffer pointer and length
    // mg_mgr_poll() calls specified callback for each connection.
    //fprintf(stderr, "acquire_callback bc send...\n");
    mg_broadcast(mgr, sdr_handler, (void *)ev, sizeof(*ev));
    //fprintf(stderr, "acquire_callback bc done...\n");
}

static int start_sdr(r_cfg_t *cfg)
{
    int r;
    if (cfg->dev) {
        r = sdr_close(cfg->dev);
        cfg->dev = NULL;
        if (r < 0) {
            print_logf(LOG_ERROR, "Input", "Closing SDR failed (%d)", r);
        }
    }
    r = sdr_open(&cfg->dev, cfg->dev_query, cfg->verbosity);
    if (r < 0) {
        return -1; // exit(2);
    }
    cfg->dev_info = sdr_get_dev_info(cfg->dev);
    cfg->demod->sample_size = sdr_get_sample_size(cfg->dev);
    // cfg->demod->sample_signed = sdr_get_sample_signed(cfg->dev);

    /* Set the sample rate */
    sdr_set_sample_rate(cfg->dev, cfg->samp_rate, 1); // always verbose

    if (cfg->verbosity || cfg->demod->level_limit < 0.0)
        print_logf(LOG_NOTICE, "Input", "Bit detection level set to %.1f%s.", cfg->demod->level_limit, (cfg->demod->level_limit < 0.0 ? "" : " (Auto)"));

    sdr_apply_settings(cfg->dev, cfg->settings_str, 1); // always verbose for soapy

    /* Enable automatic gain if gain_str empty (or 0 for RTL-SDR), set manual gain otherwise */
    sdr_set_tuner_gain(cfg->dev, cfg->gain_str, 1); // always verbose

    if (cfg->ppm_error) {
        sdr_set_freq_correction(cfg->dev, cfg->ppm_error, 1); // always verbose
    }

    /* Reset endpoint before we start reading from it (mandatory) */
    r = sdr_reset(cfg->dev, cfg->verbosity);
    if (r < 0) {
        print_log(LOG_ERROR, "Input", "Failed to reset buffers.");
    }
    sdr_activate(cfg->dev);

    if (cfg->verbosity) {
        print_log(LOG_NOTICE, "Input", "Reading samples in async mode...");
    }

    sdr_set_center_freq(cfg->dev, cfg->center_frequency, 1); // always verbose

    r = sdr_start(cfg->dev, acquire_callback, (void *)get_mgr(cfg),
            DEFAULT_ASYNC_BUF_NUMBER, cfg->out_block_size);
    if (r < 0) {
        print_logf(LOG_ERROR, "Input", "async start failed (%d).", r);
    }

    cfg->dev_state = DEVICE_STATE_STARTING;
    return r;
}

static void timer_handler(struct mg_connection *nc, int ev, void *ev_data)
{
    //fprintf(stderr, "%s: %d, %d, %p, %p\n", __func__, nc->sock, ev, nc->user_data, ev_data);
    r_cfg_t *cfg = (r_cfg_t *)nc->user_data;
    if (sig_hup) {
        reopen_dumpers(cfg);
        sig_hup = 0;
    }
    switch (ev) {
    case MG_EV_TIMER: {
        double now  = *(double *)ev_data;
        (void) now; // unused
        double next = mg_time() + 1.5;
        //fprintf(stderr, "timer event, current time: %.2lf, next timer: %.2lf\n", now, next);
        mg_set_timer(nc, next); // Send us timer event again after 1.5 seconds

        // Did we acquire data frames in the last interval?
        if (cfg->watchdog != 0) {
            if (cfg->dev_state == DEVICE_STATE_STARTING
                    || cfg->dev_state == DEVICE_STATE_GRACE) {
                cfg->dev_state = DEVICE_STATE_STARTED;
                time(&cfg->sdr_since);
            }
            cfg->watchdog = 0;
            break;
        }

        // Upon starting allow more time until the first frame
        if (cfg->dev_state == DEVICE_STATE_STARTING) {
            cfg->dev_state = DEVICE_STATE_GRACE;
            break;
        }
        // We expect a frame at least every 250 ms but didn't get one
        if (cfg->dev_state == DEVICE_STATE_GRACE) {
            if (cfg->dev_mode == DEVICE_MODE_QUIT) {
                print_log(LOG_ERROR, "Input", "Input device start failed, exiting!");
            }
            else if (cfg->dev_mode == DEVICE_MODE_RESTART) {
                print_log(LOG_WARNING, "Input", "Input device start failed, restarting!");
            }
            else { // DEVICE_MODE_PAUSE or DEVICE_MODE_MANUAL
                print_log(LOG_WARNING, "Input", "Input device start failed, pausing!");
            }
        }
        else if (cfg->dev_state == DEVICE_STATE_STARTED) {
            if (cfg->dev_mode == DEVICE_MODE_QUIT) {
                print_log(LOG_ERROR, "Input", "Async read stalled, exiting!");
            }
            else if (cfg->dev_mode == DEVICE_MODE_RESTART) {
                print_log(LOG_WARNING, "Input", "Async read stalled, restarting!");
            }
            else { // DEVICE_MODE_PAUSE or DEVICE_MODE_MANUAL
                print_log(LOG_WARNING, "Input", "Async read stalled, pausing!");
            }
        }
        if (cfg->dev_state != DEVICE_STATE_STOPPED) {
            cfg->exit_async = 1;
            cfg->exit_code = 3;
            sdr_stop(cfg->dev);
            cfg->dev_state = DEVICE_STATE_STOPPED;
        }
        if (cfg->dev_mode == DEVICE_MODE_QUIT) {
            cfg->exit_async = 1;
        }
        if (cfg->dev_mode == DEVICE_MODE_RESTART) {
            start_sdr(cfg);
        }
        // do nothing for DEVICE_MODE_PAUSE or DEVICE_MODE_MANUAL

        break;
    }
    }
}

int main(int argc, char **argv) {
    int r = 0;
    struct dm_state *demod;
    r_cfg_t *cfg = &g_cfg;

    print_version(); // always print the version info
    sdr_redirect_logging();

    r_init_cfg(cfg);
    
    // Re-enable enhanced pulse data printing with NULL-safe handling
    rtl433_set_pulse_data_print_override(rtl433_pulse_data_print_data_enhanced);
    
    // Enable raw pulse data output for RabbitMQ 'signals' queue
    // We'll enable raw_mode later, after parsing command line options
    // to check if RabbitMQ output is requested

    setbuf(stdout, NULL);
    setbuf(stderr, NULL);

    demod = cfg->demod;

    // if there is no explicit conf file option look for default conf files
    if (!hasopt('c', argc, argv, OPTSTRING)) {
        parse_conf_try_default_files(cfg);
    }

    parse_conf_args(cfg, argc, argv);
    
    // apply hop defaults and set first frequency
    if (cfg->frequencies == 0) {
        cfg->frequency[0] = DEFAULT_FREQUENCY;
        cfg->frequencies  = 1;
    }
    cfg->center_frequency = cfg->frequency[cfg->frequency_index];
    if (cfg->frequencies > 1 && cfg->hop_times == 0) {
        cfg->hop_time[cfg->hop_times++] = DEFAULT_HOP_TIME;
    }
    // save sample rate, this should be a hop config too
    uint32_t sample_rate_0 = cfg->samp_rate;

    // add all remaining positional arguments as input files
    while (argc > optind) {
        add_infile(cfg, argv[optind++]);
    }

    pulse_detect_set_levels(demod->pulse_detect, demod->use_mag_est, demod->level_limit, demod->min_level, demod->min_snr, demod->detect_verbosity);

    if (demod->am_analyze) {
        demod->am_analyze->level_limit = DB_TO_AMP(demod->level_limit);
        demod->am_analyze->frequency   = &cfg->center_frequency;
        demod->am_analyze->samp_rate   = &cfg->samp_rate;
        demod->am_analyze->sample_size = &demod->sample_size;
    }

    if (demod->samp_grab) {
        demod->samp_grab->frequency   = &cfg->center_frequency;
        demod->samp_grab->samp_rate   = &cfg->samp_rate;
        demod->samp_grab->sample_size = &demod->sample_size;
    }

    if (cfg->report_time == REPORT_TIME_DEFAULT) {
        if (cfg->in_files.len)
            cfg->report_time = REPORT_TIME_SAMPLES;
        else
            cfg->report_time = REPORT_TIME_DATE;
    }
    if (cfg->report_time_utc) {
#ifdef _WIN32
        putenv("TZ=UTC+0");
        _tzset();
#else
        r = setenv("TZ", "UTC", 1);
        if (r != 0)
            fprintf(stderr, "Unable to set TZ to UTC; error code: %d\n", r);
#endif
    }

    if (!cfg->output_handler.len) {
        add_kv_output(cfg, NULL);
    }
    else if (!cfg->has_logout) {
        // Warn if no log outputs are enabled
        fprintf(stderr, "Use \"-F log\" if you want any messages, warnings, and errors in the console.\n");
    }
    // Change log handler after outputs are set up
    r_redirect_logging(cfg);

    // register default decoders if nothing is configured
    if (!cfg->no_default_devices) {
        register_all_protocols(cfg, 0); // register all defaults
    }

    // check if we need FM demod
    for (void **iter = demod->r_devs.elems; iter && *iter; ++iter) {
        r_device *r_dev = *iter;
        if (r_dev->modulation >= FSK_DEMOD_MIN_VAL) {
            demod->enable_FM_demod = 1;
            break;
        }
    }
    // if any dumpers are requested the FM demod might be needed
    if (cfg->demod->dumper.len) {
        demod->enable_FM_demod = 1;
    }

    {
        char decoders_str[1024];
        decoders_str[0] = '\0';
        if (cfg->verbosity <= LOG_NOTICE) {
            abuf_t p = {0};
            abuf_init(&p, decoders_str, sizeof(decoders_str));
            // print registered decoder ranges
            abuf_printf(&p, " [");
            for (void **iter = demod->r_devs.elems; iter && *iter; ++iter) {
                r_device *r_dev = *iter;
                unsigned num = r_dev->protocol_num;
                if (num == 0)
                    continue;
                while (iter[1]
                        && r_dev->protocol_num + 1 == ((r_device *)iter[1])->protocol_num)
                    r_dev = *++iter;
                if (num == r_dev->protocol_num)
                    abuf_printf(&p, " %u", num);
                else
                    abuf_printf(&p, " %u-%u", num, r_dev->protocol_num);
            }
            abuf_printf(&p, " ]");
        }
        print_logf(LOG_NOTICE, "Protocols", "Registered %zu out of %u device decoding protocols%s",
                demod->r_devs.len, cfg->num_r_devices, decoders_str);
    }

    char const **well_known = well_known_output_fields(cfg);
    start_outputs(cfg, well_known);
    free((void *)well_known);

    if (cfg->out_block_size < MINIMAL_BUF_LENGTH ||
            cfg->out_block_size > MAXIMAL_BUF_LENGTH) {
        print_logf(LOG_ERROR, "Block Size",
                "Output block size wrong value, falling back to default (%d)", DEFAULT_BUF_LENGTH);
        print_logf(LOG_ERROR, "Block Size",
                "Minimal length: %d", MINIMAL_BUF_LENGTH);
        print_logf(LOG_ERROR, "Block Size",
                "Maximal length: %d", MAXIMAL_BUF_LENGTH);
        cfg->out_block_size = DEFAULT_BUF_LENGTH;
    }

    // Special case for streaming test data
    if (cfg->test_data && (!strcasecmp(cfg->test_data, "-") || *cfg->test_data == '@')) {
        FILE *fp;
        char line[INPUT_LINE_MAX];

        if (*cfg->test_data == '@') {
            print_logf(LOG_CRITICAL, "Input", "Reading test data from \"%s\"", &cfg->test_data[1]);
            fp = fopen(&cfg->test_data[1], "r");
        } else {
            print_log(LOG_CRITICAL, "Input", "Reading test data from stdin");
            fp = stdin;
        }
        if (!fp) {
            print_logf(LOG_ERROR, "Input", "Failed to open %s", cfg->test_data);
            exit(1);
        }

        while (fgets(line, INPUT_LINE_MAX, fp)) {
            if (cfg->verbosity >= LOG_NOTICE)
                print_logf(LOG_NOTICE, "Input", "Processing test data \"%s\"...", line);
            r = 0;
            // test a single decoder?
            if (*line == '[') {
                char *e = NULL;
                unsigned d = (unsigned)strtol(&line[1], &e, 10);
                if (!e || *e != ']') {
                    print_logf(LOG_ERROR, "Protocol", "Bad protocol number %.5s.", line);
                    exit(1);
                }
                e++;
                r_device *r_dev = NULL;
                for (void **iter = demod->r_devs.elems; iter && *iter; ++iter) {
                    r_device *r_dev_i = *iter;
                    if (r_dev_i->protocol_num == d) {
                        r_dev = r_dev_i;
                        break;
                    }
                }
                if (!r_dev) {
                    print_logf(LOG_ERROR, "Protocol", "Unknown protocol number %u.", d);
                    exit(1);
                }
                if (cfg->verbosity >= LOG_NOTICE)
                    print_logf(LOG_NOTICE, "Input", "Verifying test data with device %s.", r_dev->name);
                if (rfraw_check(e)) {
                    pulse_data_t pulse_data = {0};
                    rfraw_parse(&pulse_data, e);
                    list_t single_dev = {0};
                    list_push(&single_dev, r_dev);
                    if (!pulse_data.fsk_f2_est)
                        r += run_ook_demods(&single_dev, &pulse_data);
                    else
                        r += run_fsk_demods(&single_dev, &pulse_data);
                    list_free_elems(&single_dev, NULL);
                } else
                r += pulse_slicer_string(e, r_dev);
                continue;
            }
            // otherwise test all decoders
            if (rfraw_check(line)) {
                pulse_data_t pulse_data = {0};
                rfraw_parse(&pulse_data, line);
                if (!pulse_data.fsk_f2_est)
                    r += run_ook_demods(&demod->r_devs, &pulse_data);
                else
                    r += run_fsk_demods(&demod->r_devs, &pulse_data);
            } else
            for (void **iter = demod->r_devs.elems; iter && *iter; ++iter) {
                r_device *r_dev = *iter;
                if (cfg->verbosity >= LOG_NOTICE)
                    print_logf(LOG_NOTICE, "Input", "Verifying test data with device %s.", r_dev->name);
                r += pulse_slicer_string(line, r_dev);
            }
        }

        if (*cfg->test_data == '@') {
            fclose(fp);
        }

        flush_outputs(cfg);
        r_free_cfg(cfg);
        exit(!r);
    }
    // Special case for string test data
    if (cfg->test_data) {
        r = 0;
        if (rfraw_check(cfg->test_data)) {
            pulse_data_t pulse_data = {0};
            rfraw_parse(&pulse_data, cfg->test_data);
            if (!pulse_data.fsk_f2_est)
                r += run_ook_demods(&demod->r_devs, &pulse_data);
            else
                r += run_fsk_demods(&demod->r_devs, &pulse_data);
        } else
        for (void **iter = demod->r_devs.elems; iter && *iter; ++iter) {
            r_device *r_dev = *iter;
            if (cfg->verbosity >= LOG_NOTICE)
                print_logf(LOG_NOTICE, "Input", "Verifying test data with device %s.", r_dev->name);
            r += pulse_slicer_string(cfg->test_data, r_dev);
        }
        flush_outputs(cfg);
        r_free_cfg(cfg);
        exit(!r);
    }

    // Special case for in files
    if (cfg->in_files.len) {
        unsigned char *test_mode_buf = malloc(DEFAULT_BUF_LENGTH * sizeof(unsigned char));
        if (!test_mode_buf)
            FATAL_MALLOC("test_mode_buf");
        float *test_mode_float_buf = malloc(DEFAULT_BUF_LENGTH / sizeof(int16_t) * sizeof(float));
        if (!test_mode_float_buf)
            FATAL_MALLOC("test_mode_float_buf");

        if (cfg->duration > 0) {
            time(&cfg->stop_time);
            cfg->stop_time += cfg->duration;
        }

        for (void **iter = cfg->in_files.elems; iter && *iter; ++iter) {
            cfg->in_filename = *iter;

            file_info_clear(&demod->load_info); // reset all info
            file_info_parse_filename(&demod->load_info, cfg->in_filename);
            // apply file info or default
            cfg->samp_rate        = demod->load_info.sample_rate ? demod->load_info.sample_rate : sample_rate_0;
            cfg->center_frequency = demod->load_info.center_frequency ? demod->load_info.center_frequency : cfg->frequency[0];

            FILE *in_file;
            if (strcmp(demod->load_info.path, "-") == 0) { // read samples from stdin
                in_file = stdin;
                cfg->in_filename = "<stdin>";
            } else {
                in_file = fopen(demod->load_info.path, "rb");
                if (!in_file) {
                    print_logf(LOG_ERROR, "Input", "Opening file \"%s\" failed!", cfg->in_filename);
                    break;
                }
            }
            print_logf(LOG_CRITICAL, "Input", "Test mode active. Reading samples from file: %s", cfg->in_filename); // Essential information (not quiet)
            if (demod->load_info.format == CU8_IQ
                    || demod->load_info.format == CS8_IQ
                    || demod->load_info.format == S16_AM
                    || demod->load_info.format == S16_FM) {
                demod->sample_size = sizeof(uint8_t) * 2; // CU8, AM, FM
            } else if (demod->load_info.format == CS16_IQ
                    || demod->load_info.format == CF32_IQ) {
                demod->sample_size = sizeof(int16_t) * 2; // CS16, CF32 (after conversion)
            } else if (demod->load_info.format == PULSE_OOK) {
                // ignore
            } else {
                print_logf(LOG_ERROR, "Input", "Input format invalid \"%s\"", file_info_string(&demod->load_info));
                break;
            }
            if (cfg->verbosity >= LOG_NOTICE) {
                print_logf(LOG_NOTICE, "Input", "Input format \"%s\"", file_info_string(&demod->load_info));
            }
            demod->sample_file_pos = 0.0;

            // special case for pulse data file-inputs
            if (demod->load_info.format == PULSE_OOK) {
                while (!cfg->exit_async) {
                    pulse_data_load(in_file, &demod->pulse_data, cfg->samp_rate);
                    if (!demod->pulse_data.num_pulses)
                        break;

                    for (void **iter2 = demod->dumper.elems; iter2 && *iter2; ++iter2) {
                        file_info_t const *dumper = *iter2;
                        if (dumper->format == VCD_LOGIC) {
                            pulse_data_print_vcd(dumper->file, &demod->pulse_data, '\'');
                        } else if (dumper->format == PULSE_OOK) {
                            pulse_data_dump(dumper->file, &demod->pulse_data);
                        } else {
                            print_logf(LOG_ERROR, "Input", "Dumper (%s) not supported on OOK input", dumper->spec);
                            exit(1);
                        }
                    }

                    if (demod->pulse_data.fsk_f2_est) {
                        run_fsk_demods(&demod->r_devs, &demod->pulse_data);
                    }
                    else {
                        int p_events = run_ook_demods(&demod->r_devs, &demod->pulse_data);
                        if (cfg->verbosity >= LOG_DEBUG)
                            pulse_data_print(&demod->pulse_data);
                        if (demod->analyze_pulses && (cfg->grab_mode <= 1 || (cfg->grab_mode == 2 && p_events == 0) || (cfg->grab_mode == 3 && p_events > 0))) {
                            r_device device = {.log_fn = log_device_handler, .output_ctx = cfg};
                            pulse_analyzer(&demod->pulse_data, PULSE_DATA_OOK, &device);
                        }
                    }
                }

                if (in_file != stdin) {
                    fclose(in_file);
                }

                continue;
            }

            // default case for file-inputs
            int n_blocks = 0;
            unsigned long n_read;
            delay_timer_t delay_timer;
            delay_timer_init(&delay_timer);
            do {
                // Replay in realtime if requested
                if (cfg->in_replay) {
                    // per block delay
                    unsigned delay_us = (unsigned)(1000000llu * DEFAULT_BUF_LENGTH / cfg->samp_rate / demod->sample_size / cfg->in_replay);
                    if (demod->load_info.format == CF32_IQ)
                        delay_us /= 2; // adjust for float only reading half as many samples
                    delay_timer_wait(&delay_timer, delay_us);
                }
                // Convert CF32 file to CS16 buffer
                if (demod->load_info.format == CF32_IQ) {
                    n_read = fread(test_mode_float_buf, sizeof(float), DEFAULT_BUF_LENGTH / 2, in_file);
                    // clamp float to [-1,1] and scale to Q0.15
                    for (unsigned long n = 0; n < n_read; n++) {
                        int s_tmp = test_mode_float_buf[n] * INT16_MAX;
                        if (s_tmp < -INT16_MAX)
                            s_tmp = -INT16_MAX;
                        else if (s_tmp > INT16_MAX)
                            s_tmp = INT16_MAX;
                        ((int16_t *)test_mode_buf)[n] = s_tmp;
                    }
                    n_read *= 2; // convert to byte count
                } else {
                    n_read = fread(test_mode_buf, 1, DEFAULT_BUF_LENGTH, in_file);

                    // Convert CS8 file to CU8 buffer
                    if (demod->load_info.format == CS8_IQ) {
                        for (unsigned long n = 0; n < n_read; n++) {
                            test_mode_buf[n] = ((int8_t)test_mode_buf[n]) + 128;
                        }
                    }
                }
                if (n_read == 0) break;  // sdr_callback() will Segmentation Fault with len=0
                demod->sample_file_pos = ((float)n_blocks * DEFAULT_BUF_LENGTH + n_read) / cfg->samp_rate / demod->sample_size;
                n_blocks++; // this assumes n_read == DEFAULT_BUF_LENGTH
                sdr_callback(test_mode_buf, n_read, cfg);
            } while (n_read != 0 && !cfg->exit_async);

            // Call a last time with cleared samples to ensure EOP detection
            if (demod->sample_size == 2) { // CU8
                memset(test_mode_buf, 128, DEFAULT_BUF_LENGTH); // 128 is 0 in unsigned data
                // or is 127.5 a better 0 in cu8 data?
                //for (unsigned long n = 0; n < DEFAULT_BUF_LENGTH/2; n++)
                //    ((uint16_t *)test_mode_buf)[n] = 0x807f;
            }
            else { // CF32, CS16
                    memset(test_mode_buf, 0, DEFAULT_BUF_LENGTH);
            }
            demod->sample_file_pos = ((float)n_blocks + 1) * DEFAULT_BUF_LENGTH / cfg->samp_rate / demod->sample_size;
            sdr_callback(test_mode_buf, DEFAULT_BUF_LENGTH, cfg);

            //Always classify a signal at the end of the file
            if (demod->am_analyze)
                am_analyze_classify(demod->am_analyze);
            if (cfg->verbosity >= LOG_NOTICE) {
                print_logf(LOG_NOTICE, "Input", "Test mode file issued %d packets", n_blocks);
            }
            reset_sdr_callback(cfg);

            if (in_file != stdin) {
                fclose(in_file);
            }
        }

        close_dumpers(cfg);
        free(test_mode_buf);
        free(test_mode_float_buf);
        
        flush_outputs(cfg);
        r_free_cfg(cfg);
        exit(0);
    }

    // Normal case, no test data, no in files
    if (cfg->sr_filename) {
        print_logf(LOG_ERROR, "Input", "SR writing not recommended for live input");
        exit(1);
    }

#ifndef _WIN32
    struct sigaction sigact;
    sigact.sa_handler = sighandler;
    sigemptyset(&sigact.sa_mask);
    sigact.sa_flags = 0;
    sigaction(SIGHUP, &sigact, NULL);
    sigaction(SIGINT, &sigact, NULL);
    sigaction(SIGTERM, &sigact, NULL);
    sigaction(SIGQUIT, &sigact, NULL);
    sigaction(SIGPIPE, &sigact, NULL);
    sigaction(SIGUSR1, &sigact, NULL);
    sigaction(SIGINFO, &sigact, NULL);
#else
    SetConsoleCtrlHandler((PHANDLER_ROUTINE)console_handler, TRUE);
#endif

    // TODO: remove this before next release
    print_log(LOG_NOTICE, "Input", "The internals of input handling changed, read about and report problems on PR #1978");

        // Check for RabbitMQ input BEFORE starting SDR
    if (g_rabbitmq_input_url) {
        // register default decoders ONLY for RabbitMQ input mode
        if (!cfg->no_default_devices) {
            register_all_protocols(cfg, 0); // register all defaults
        }
        
        // Initialize RabbitMQ or ASN.1 input
        rtl433_input_config_t input_config;
        
        if (strncmp(g_rabbitmq_input_url, "asn1://", 7) == 0) {
            // ASN.1 input
            if (rtl433_input_init_asn1_from_url(&input_config, g_rabbitmq_input_url, 
                                               rabbitmq_pulse_handler, cfg) != 0) {
                fprintf(stderr, "Failed to initialize ASN.1 input from URL: %s\n", g_rabbitmq_input_url);
                return -1;
            }
        } else {
            // RabbitMQ JSON input
            if (rtl433_input_init_from_url(&input_config, g_rabbitmq_input_url, 
                                           rabbitmq_pulse_handler, cfg) != 0) {
                fprintf(stderr, "Failed to initialize RabbitMQ input from URL: %s\n", g_rabbitmq_input_url);
                return -1;
            }
        }
        
        // Start reading messages in a loop (similar to SDR mode)
        while (!cfg->exit_async) {
            int messages_received = rtl433_input_read_message(&input_config, 1000); // 1 second timeout
            
            if (messages_received < 0) {
                fprintf(stderr, "Connection error, trying to reconnect...\n");
                sleep(2); // Wait before retry
                continue;
            }
            
            // No timeout error for no messages - just continue loop like SDR
            if (messages_received == 0) {
                // No messages - this is normal, just continue
                continue; 
            }
        }
        
        
        
        rtl433_input_cleanup(&input_config);
        // Continue to final cleanup instead of early return
    }

    // Normal SDR processing when no RabbitMQ input
    if (cfg->dev_mode != DEVICE_MODE_MANUAL) {
        r = start_sdr(cfg);
        if (r < 0) {
            exit(2);
        }
    }

    if (cfg->duration > 0) {
        time(&cfg->stop_time);
        cfg->stop_time += cfg->duration;
    }

    time(&cfg->hop_start_time);

    // add dummy socket to receive broadcasts
    struct mg_add_sock_opts opts = {.user_data = cfg};
    struct mg_connection *nc = mg_add_sock_opt(get_mgr(cfg), INVALID_SOCKET, timer_handler, opts);
    // Send us MG_EV_TIMER event after 2.5 seconds
    mg_set_timer(nc, mg_time() + 2.5);

    while (!cfg->exit_async) {
        mg_mgr_poll(cfg->mgr, 500);
    }
    if (cfg->verbosity >= LOG_INFO)
        print_log(LOG_INFO, "rtl_433", "stopping...");
    // final polls to drain the broadcast
    //while (cfg->exit_async < 2) {
    //    mg_mgr_poll(cfg->mgr, 100);
    //}
    sdr_stop(cfg->dev);
    //print_log(LOG_INFO, "rtl_433", "stopped.");

    if (cfg->report_stats > 0) {
        event_occurred_handler(cfg, create_report_data(cfg, cfg->report_stats));
        flush_report_data(cfg);
    }

    if (!cfg->exit_async) {
        print_logf(LOG_ERROR, "rtl_433", "Library error %d, exiting...", r);
        cfg->exit_code = r;
    }

    if (cfg->exit_code >= 0)
        r = cfg->exit_code;
    
    // Clean up RabbitMQ input URL
    if (g_rabbitmq_input_url) {
        free(g_rabbitmq_input_url);
        g_rabbitmq_input_url = NULL;
    }

    // Flush output handlers before cleanup
    flush_outputs(cfg);
    
    r_free_cfg(cfg);

    return r >= 0 ? r : -r;
}<|MERGE_RESOLUTION|>--- conflicted
+++ resolved
@@ -1,2334 +1,2323 @@
-/** @file
-    rtl_433, turns your Realtek RTL2832 based DVB dongle into a 433.92MHz generic data receiver.
-
-    Copyright (C) 2012 by Benjamin Larsson <benjamin@southpole.se>
-
-    Based on rtl_sdr
-    Copyright (C) 2012 by Steve Markgraf <steve@steve-m.de>
-
-    This program is free software; you can redistribute it and/or modify
-    it under the terms of the GNU General Public License as published by
-    the Free Software Foundation; either version 2 of the License, or
-    (at your option) any later version.
-
-    This program is distributed in the hope that it will be useful,
-    but WITHOUT ANY WARRANTY; without even the implied warranty of
-    MERCHANTABILITY or FITNESS FOR A PARTICULAR PURPOSE.  See the
-    GNU General Public License for more details.
-
-    You should have received a copy of the GNU General Public License
-    along with this program.  If not, see <http://www.gnu.org/licenses/>.
-*/
-
-#include <stdio.h>
-#include <stdlib.h>
-#include <stdint.h>
-#include <stdbool.h>
-#include <string.h>
-#include <errno.h>
-#include <signal.h>
-
-#include "rtl_433.h"
-#include "r_private.h"
-#include "r_device.h"
-#include "r_api.h"
-#include "sdr.h"
-#include "baseband.h"
-#include "pulse_analyzer.h"
-#include "pulse_detect.h"
-#include "pulse_detect_fsk.h"
-#include "pulse_slicer.h"
-#include "rfraw.h"
-#include "data.h"
-#include "raw_output.h"
-#include "r_util.h"
-#include "optparse.h"
-#include "abuf.h"
-#include "fileformat.h"
-#include "samp_grab.h"
-#include "am_analyze.h"
-#include "confparse.h"
-#include "term_ctl.h"
-#include "compat_paths.h"
-#include "logger.h"
-#include "fatal.h"
-#include "write_sigrok.h"
-#include "mongoose.h"
-#include "rtl433_input.h"
-#include "output_rabbitmq.h"
-#include "output_asn1.h"
-
-#ifdef _WIN32
-#include <io.h>
-#include <fcntl.h>
-#ifdef _MSC_VER
-#define F_OK 0
-#endif
-#endif
-#ifndef _MSC_VER
-#include <unistd.h>
-#endif
-
-#ifndef _MSC_VER
-#include <getopt.h>
-#else
-#include "getopt/getopt.h"
-#endif
-
-// RabbitMQ input support
-#include "rtl433_input.h"
-#include "rtl433_pulse_enhanced.h"
-#include "rtl433_override.h"
-#include "rtl433_rfraw.h"
-static char *g_rabbitmq_input_url = NULL;
-
-// Global variable to track RabbitMQ output configuration
-static int g_rabbitmq_output_enabled = 0;
-
-// Global variable to share raw_mode with output modules
-int g_rtl433_raw_mode = 0;
-
-// Statistics for signal processing (both client and server modes)
-static struct {
-    int total_received;
-    int total_sent;
-    int successfully_reconstructed;
-    int successfully_decoded;
-    int reconstruction_failed;
-    int decoding_failed;
-} signal_stats = {0};
-
-// RabbitMQ input processing function
-static void rabbitmq_pulse_handler(pulse_data_t *pulse_data, void *user_data) {
-    r_cfg_t *cfg = (r_cfg_t*)user_data;
-    
-    if (!pulse_data || !cfg) {
-        return;
-    }
-    
-    signal_stats.total_received++;
-    fprintf(stderr, "📊 RabbitMQ: Processing pulse data: %d pulses [Signal #%d]\n", 
-            pulse_data->num_pulses, signal_stats.total_received);
-    
-    // Process pulse data through rtl_433 decoders
-    int events = 0;
-    
-    // Check if this is FSK signal (FSK if both freq1 and freq2 are present and different)
-    if (pulse_data->freq1_hz > 0 && pulse_data->freq2_hz > 0 && 
-        pulse_data->freq1_hz != pulse_data->freq2_hz) {
-        events = run_fsk_demods(&cfg->demod->r_devs, pulse_data);
-        if (events > 0) {
-            signal_stats.successfully_decoded++;
-        } else {
-            signal_stats.decoding_failed++;
-        }
-    } else {
-        events = run_ook_demods(&cfg->demod->r_devs, pulse_data);
-        if (events > 0) {
-            signal_stats.successfully_decoded++;
-        } else {
-            signal_stats.decoding_failed++;
-        }
-    }
-    
-}
-
-// note that Clang has _Noreturn but it's C11
-// #if defined(__clang__) ...
-#if !defined _Noreturn
-#if defined(__GNUC__)
-#define _Noreturn __attribute__((noreturn))
-#elif defined(_MSC_VER)
-#define _Noreturn __declspec(noreturn)
-#else
-#define _Noreturn
-#endif
-#endif
-
-// STDERR_FILENO is not defined in at least MSVC
-#ifndef STDERR_FILENO
-#define STDERR_FILENO 2
-#endif
-
-#ifdef _WIN32
-#include <windows.h>
-#define usleep(us) Sleep((us) / 1000)
-#endif
-
-typedef struct timeval delay_timer_t;
-
-static void delay_timer_init(delay_timer_t *delay_timer)
-{
-    // set to current wall clock
-    get_time_now(delay_timer);
-}
-
-static void delay_timer_wait(delay_timer_t *delay_timer, unsigned delay_us)
-{
-    // sync to wall clock
-    struct timeval now_tv;
-    get_time_now(&now_tv);
-
-    time_t elapsed_s  = now_tv.tv_sec - delay_timer->tv_sec;
-    time_t elapsed_us = 1000000 * elapsed_s + now_tv.tv_usec - delay_timer->tv_usec;
-
-    // set next wanted start time
-    delay_timer->tv_usec += delay_us;
-    while (delay_timer->tv_usec > 1000000) {
-        delay_timer->tv_usec -= 1000000;
-        delay_timer->tv_sec += 1;
-    }
-
-    if ((time_t)delay_us > elapsed_us)
-        usleep(delay_us - elapsed_us);
-}
-
-r_device *flex_create_device(char *spec); // maybe put this in some header file?
-
-static void print_version(void)
-{
-    fprintf(stderr, "%s\n", version_string());
-}
-
-_Noreturn
-static void usage(int exit_code)
-{
-    term_help_fprintf(exit_code ? stderr : stdout,
-            "Generic RF data receiver and decoder for ISM band devices using RTL-SDR and SoapySDR.\n"
-            "Full documentation is available at https://triq.org/\n"
-            "\nUsage:\n"
-#ifdef _WIN32
-            "  A \"rtl_433.conf\" file is searched in the current dir, %%LocalAppData%%, %%ProgramData%%,\n"
-            "  e.g. \"C:\\Users\\username\\AppData\\Local\\rtl_433\\\", \"C:\\ProgramData\\rtl_433\\\",\n"
-            "  then command line args will be parsed in order.\n"
-#else
-            "  A \"rtl_433.conf\" file is searched in \"./\", XDG_CONFIG_HOME e.g. \"$HOME/.config/rtl_433/\",\n"
-            "  SYSCONFDIR e.g. \"/usr/local/etc/rtl_433/\", then command line args will be parsed in order.\n"
-#endif
-            "\t\t= General options =\n"
-            "  [-V] Output the version string and exit\n"
-            "  [-v] Increase verbosity (can be used multiple times).\n"
-            "       -v : verbose notice, -vv : verbose info, -vvv : debug, -vvvv : trace.\n"
-            "  [-c <path>] Read config options from a file\n"
-            "\t\t= Tuner options =\n"
-            "  [-d <RTL-SDR USB device index> | :<RTL-SDR USB device serial> | <SoapySDR device query> | rtl_tcp | help]\n"
-            "  [-g <gain> | help] (default: auto)\n"
-            "  [-t <settings>] apply a list of keyword=value settings to the SDR device\n"
-            "       e.g. for SoapySDR -t \"antenna=A,bandwidth=4.5M,rfnotch_ctrl=false\"\n"
-            "       for RTL-SDR use \"direct_samp[=1]\", \"offset_tune[=1]\", \"digital_agc[=1]\", \"biastee[=1]\"\n"
-            "  [-f <frequency>] Receive frequency(s) (default: %d Hz)\n"
-            "  [-H <seconds>] Hop interval for polling of multiple frequencies (default: %d seconds)\n"
-            "  [-p <ppm_error>] Correct rtl-sdr tuner frequency offset error (default: 0)\n"
-            "  [-s <sample rate>] Set sample rate (default: %d Hz)\n"
-            "  [-D quit | restart | pause | manual] Input device run mode options (default: quit).\n"
-            "\t\t= Demodulator options =\n"
-            "  [-R <device> | help] Enable only the specified device decoding protocol (can be used multiple times)\n"
-            "       Specify a negative number to disable a device decoding protocol (can be used multiple times)\n"
-            "  [-X <spec> | help] Add a general purpose decoder (prepend -R 0 to disable all decoders)\n"
-            "  [-Y auto | classic | minmax] FSK pulse detector mode.\n"
-            "  [-Y level=<dB level>] Manual detection level used to determine pulses (-1.0 to -30.0) (0=auto).\n"
-            "  [-Y minlevel=<dB level>] Manual minimum detection level used to determine pulses (-1.0 to -99.0).\n"
-            "  [-Y minsnr=<dB level>] Minimum SNR to determine pulses (1.0 to 99.0).\n"
-            "  [-Y autolevel] Set minlevel automatically based on average estimated noise.\n"
-            "  [-Y squelch] Skip frames below estimated noise level to reduce cpu load.\n"
-            "  [-Y ampest | magest] Choose amplitude or magnitude level estimator.\n"
-            "\t\t= Analyze/Debug options =\n"
-            "  [-A] Pulse Analyzer. Enable pulse analysis and decode attempt.\n"
-            "       Disable all decoders with -R 0 if you want analyzer output only.\n"
-            "  [-y <code>] Verify decoding of demodulated test data (e.g. \"{25}fb2dd58\") with enabled devices\n"
-            "\t\t= File I/O options =\n"
-            "  [-S none | all | unknown | known] Signal auto save. Creates one file per signal.\n"
-            "       Note: Saves raw I/Q samples (uint8 pcm, 2 channel). Preferred mode for generating test files.\n"
-            "  [-r <filename> | help] Read data from input file instead of a receiver\n"
-            "  [-w <filename> | help] Save data stream to output file (a '-' dumps samples to stdout)\n"
-            "  [-W <filename> | help] Save data stream to output file, overwrite existing file\n"
-            "\t\t= Data output options =\n"
-            "  [-F log | kv | json | csv | mqtt | rabbitmq | influx | syslog | trigger | rtl_tcp | http | null | help] Produce decoded output in given format.\n"
-            "       Append output to file with :<filename> (e.g. -F csv:log.csv), defaults to stdout.\n"
-            "       Specify host/port for syslog with e.g. -F syslog:127.0.0.1:1514\n"
-            "  [-M time[:<options>] | protocol | level | noise[:<secs>] | stats | bits | help] Add various meta data to each output.\n"
-            "  [-K FILE | PATH | <tag> | <key>=<tag>] Add an expanded token or fixed tag to every output line.\n"
-            "  [-C native | si | customary] Convert units in decoded output.\n"
-            "  [-n <value>] Specify number of samples to take (each sample is an I/Q pair)\n"
-            "  [-T <seconds>] Specify number of seconds to run, also 12:34 or 1h23m45s\n"
-            "  [-E hop | quit] Hop/Quit after outputting successful event(s)\n"
-            "  [-Q [mode]] Queue routing mode for RabbitMQ and ASN.1 outputs\n"
-            "       0 or 3: both queues (signals+detected) [default], 1: signals only, 2: detected only\n"
-            "  [-h] Output this usage help and exit\n"
-            "       Use -d, -g, -R, -X, -F, -M, -r, -w, or -W without argument for more help\n\n",
-            DEFAULT_FREQUENCY, DEFAULT_HOP_TIME, DEFAULT_SAMPLE_RATE);
-    exit(exit_code);
-}
-
-_Noreturn
-static void help_protocols(r_device *devices, unsigned num_devices, int exit_code)
-{
-    unsigned i;
-    char disabledc;
-
-    if (devices) {
-        FILE *fp = exit_code ? stderr : stdout;
-        term_help_fprintf(fp,
-                "\t\t= Supported device protocols =\n");
-        for (i = 0; i < num_devices; i++) {
-            disabledc = devices[i].disabled ? '*' : ' ';
-            if (devices[i].disabled <= 2) // if not hidden
-                fprintf(fp, "    [%02u]%c %s\n", i + 1, disabledc, devices[i].name);
-        }
-        fprintf(fp, "\n* Disabled by default, use -R n or a conf file to enable\n");
-    }
-    exit(exit_code);
-}
-
-_Noreturn
-static void help_device_selection(void)
-{
-    term_help_fprintf(stdout,
-            "\t\t= Input device selection =\n"
-#ifdef RTLSDR
-            "\tRTL-SDR device driver is available.\n"
-#else
-            "\tRTL-SDR device driver is not available.\n"
-#endif
-            "  [-d <RTL-SDR USB device index>] (default: 0)\n"
-            "  [-d :<RTL-SDR USB device serial (can be set with rtl_eeprom -s)>]\n"
-            "\tTo set gain for RTL-SDR use -g <gain> to set an overall gain in dB.\n"
-#ifdef SOAPYSDR
-            "\tSoapySDR device driver is available.\n"
-#else
-            "\tSoapySDR device driver is not available.\n"
-#endif
-            "  [-d \"\"] Open default SoapySDR device\n"
-            "  [-d driver=rtlsdr] Open e.g. specific SoapySDR device\n"
-            "\tTo set gain for SoapySDR use -g ELEM=val,ELEM=val,... e.g. -g LNA=20,TIA=8,PGA=2 (for LimeSDR).\n"
-            "  [-d rtl_tcp[:[//]host[:port]] (default: localhost:1234)\n"
-            "\tSpecify host/port to connect to with e.g. -d rtl_tcp:127.0.0.1:1234\n");
-    exit(0);
-}
-
-_Noreturn
-static void help_gain(void)
-{
-    term_help_fprintf(stdout,
-            "\t\t= Gain option =\n"
-            "  [-g <gain>] (default: auto)\n"
-            "\tFor RTL-SDR: gain in dB (\"0\" is auto).\n"
-            "\tFor SoapySDR: gain in dB for automatic distribution (\"\" is auto), or string of gain elements.\n"
-            "\tE.g. \"LNA=20,TIA=8,PGA=2\" for LimeSDR.\n");
-    exit(0);
-}
-
-_Noreturn
-static void help_device_mode(void)
-{
-    term_help_fprintf(stdout,
-            "\t\t= Input device run mode =\n"
-            "  [-D quit | restart | pause | manual] Input device run mode options (default: quit).\n"
-            "\tSupported input device run modes:\n"
-            "\t  quit: Quit on input device errors (default)\n"
-            "\t  restart: Restart the input device on errors\n"
-            "\t  pause: Pause the input device on errors, waits for e.g. HTTP-API control\n"
-            "\t  manual: Do not start an input device, waits for e.g. HTTP-API control\n"
-            "\tWithout this option the default is to start the SDR and quit on errors.\n");
-    exit(0);
-}
-
-_Noreturn
-static void help_output(void)
-{
-    term_help_fprintf(stdout,
-            "\t\t= Output format option =\n"
-            "  [-F log|kv|json|csv|mqtt|rabbitmq|influx|syslog|trigger|rtl_tcp|http|null] Produce decoded output in given format.\n"
-            "\tWithout this option the default is LOG and KV output. Use \"-F null\" to remove the default.\n"
-            "\tAppend output to file with :<filename> (e.g. -F csv:log.csv), defaults to stdout.\n"
-            "  [-F mqtt[s][:[//]host[:port][,<options>]] (default: localhost:1883)\n"
-            "\tSpecify MQTT server with e.g. -F mqtt://localhost:1883\n"
-            "\tDefault user and password are read from MQTT_USERNAME and MQTT_PASSWORD env vars.\n"
-            "\tAdd MQTT options with e.g. -F \"mqtt://host:1883,opt=arg\"\n"
-            "\tMQTT options are: user=foo, pass=bar, retain[=0|1], <format>[=topic]\n"
-            "\tSupported MQTT formats: (default is all)\n"
-            "\t  availability: posts availability (online/offline)\n"
-            "\t  events: posts JSON event data, default \"<base>/events\"\n"
-            "\t  states: posts JSON state data, default \"<base>/states\"\n"
-            "\t  devices: posts device and sensor info in nested topics,\n"
-            "\t           default \"<base>/devices[/type][/model][/subtype][/channel][/id]\"\n"
-            "\tA base topic can be set with base=<topic>, default is \"rtl_433/HOSTNAME\".\n"
-            "\tAny topic string overrides the base topic and will expand keys like [/model]\n"
-            "\tE.g. -F \"mqtt://localhost:1883,user=USERNAME,pass=PASSWORD,retain=0,devices=rtl_433[/id]\"\n"
-            "\tFor TLS use e.g. -F \"mqtts://host,tls_cert=<path>,tls_key=<path>,tls_ca_cert=<path>\"\n"
-            "\tWith MQTT each rtl_433 instance needs a distinct driver selection. The MQTT Client-ID is computed from the driver string.\n"
-            "\tIf you use multiple RTL-SDR, perhaps set a serial and select by that (helps not to get the wrong antenna).\n"
-            "  [-F rabbitmq[:[//]host[:port][/<vhost>]] (default: localhost:5672)\n"
-            "\tSpecify RabbitMQ server with e.g. -F rabbitmq://guest:guest@localhost:5672/rtl_433\n"
-            "\tRabbitMQ will send raw signals to 'signals' queue and decoded devices to 'detected' queue.\n"
-            "  [-F influx[:[//]host[:port][/<path and options>]]\n"
-            "\tSpecify InfluxDB 2.0 server with e.g. -F \"influx://localhost:9999/api/v2/write?org=<org>&bucket=<bucket>,token=<authtoken>\"\n"
-            "\tSpecify InfluxDB 1.x server with e.g. -F \"influx://localhost:8086/write?db=<db>&p=<password>&u=<user>\"\n"
-            "\t  Additional parameter -M time:unix:usec:utc for correct timestamps in InfluxDB recommended\n"
-            "  [-F syslog[:[//]host[:port] (default: localhost:514)\n"
-            "\tSpecify host/port for syslog with e.g. -F syslog:127.0.0.1:1514\n"
-            "  [-F trigger:/path/to/file]\n"
-            "\tAdd an output that writes a \"1\" to the path for each event, use with a e.g. a GPIO\n"
-            "  [-F rtl_tcp[:[//]bind[:port]] (default: localhost:1234)\n"
-            "\tAdd a rtl_tcp pass-through server\n"
-            "  [-F http[:[//]bind[:port]] (default: 0.0.0.0:8433)\n"
-            "\tAdd a HTTP API server, a UI is at e.g. http://localhost:8433/\n");
-    exit(0);
-}
-
-_Noreturn
-static void help_tags(void)
-{
-    term_help_fprintf(stdout,
-            "\t\t= Data tags option =\n"
-            "  [-K FILE | PATH | <tag> | <key>=<tag>] Add an expanded token or fixed tag to every output line.\n"
-            "\tIf <tag> is \"FILE\" or \"PATH\" an expanded token will be added.\n"
-            "\tThe <tag> can also be a GPSd URL, e.g.\n"
-            "\t\t\"-K gpsd,lat,lon\" (report lat and lon keys from local gpsd)\n"
-            "\t\t\"-K loc=gpsd,lat,lon\" (report lat and lon in loc object)\n"
-            "\t\t\"-K gpsd\" (full json TPV report, in default \"gps\" object)\n"
-            "\t\t\"-K foo=gpsd://127.0.0.1:2947\" (with key and address)\n"
-            "\t\t\"-K bar=gpsd,nmea\" (NMEA default GPGGA report)\n"
-            "\t\t\"-K rmc=gpsd,nmea,filter='$GPRMC'\" (NMEA GPRMC report)\n"
-            "\tAlso <tag> can be a generic tcp address, e.g.\n"
-            "\t\t\"-K foo=tcp:localhost:4000\" (read lines as TCP client)\n"
-            "\t\t\"-K bar=tcp://127.0.0.1:3000,init='subscribe tags\\r\\n'\"\n"
-            "\t\t\"-K baz=tcp://127.0.0.1:5000,filter='a prefix to match'\"\n");
-    exit(0);
-}
-
-_Noreturn
-static void help_meta(void)
-{
-    term_help_fprintf(stdout,
-            "\t\t= Meta information option =\n"
-            "  [-M time[:<options>]|protocol|level|noise[:<secs>]|stats|bits] Add various metadata to every output line.\n"
-            "\tUse \"time\" to add current date and time meta data (preset for live inputs).\n"
-            "\tUse \"time:rel\" to add sample position meta data (preset for read-file and stdin).\n"
-            "\tUse \"time:unix\" to show the seconds since unix epoch as time meta data. This is always UTC.\n"
-            "\tUse \"time:iso\" to show the time with ISO-8601 format (YYYY-MM-DD\"T\"hh:mm:ss).\n"
-            "\tUse \"time:off\" to remove time meta data.\n"
-            "\tUse \"time:usec\" to add microseconds to date time meta data.\n"
-            "\tUse \"time:tz\" to output time with timezone offset.\n"
-            "\tUse \"time:utc\" to output time in UTC.\n"
-            "\t\t(this may also be accomplished by invocation with TZ environment variable set).\n"
-            "\t\t\"usec\" and \"utc\" can be combined with other options, eg. \"time:iso:utc\" or \"time:unix:usec\".\n"
-            "\tUse \"replay[:N]\" to replay file inputs at (N-times) realtime.\n"
-            "\tUse \"protocol\" / \"noprotocol\" to output the decoder protocol number meta data.\n"
-            "\tUse \"level\" to add Modulation, Frequency, RSSI, SNR, and Noise meta data.\n"
-            "\tUse \"noise[:<secs>]\" to report estimated noise level at intervals (default: 10 seconds).\n"
-            "\tUse \"stats[:[<level>][:<interval>]]\" to report statistics (default: 600 seconds).\n"
-            "\t  level 0: no report, 1: report successful devices, 2: report active devices, 3: report all\n"
-            "\tUse \"bits\" to add bit representation to code outputs (for debug).\n");
-    exit(0);
-}
-
-_Noreturn
-static void help_read(void)
-{
-    term_help_fprintf(stdout,
-            "\t\t= Read file option =\n"
-            "  [-r <filename>] Read data from input file instead of a receiver\n"
-            "\tParameters are detected from the full path, file name, and extension.\n\n"
-            "\tA center frequency is detected as (fractional) number suffixed with 'M',\n"
-            "\t'Hz', 'kHz', 'MHz', or 'GHz'.\n\n"
-            "\tA sample rate is detected as (fractional) number suffixed with 'k',\n"
-            "\t'sps', 'ksps', 'Msps', or 'Gsps'.\n\n"
-            "\tFile content and format are detected as parameters, possible options are:\n"
-            "\t'cu8', 'cs16', 'cf32' ('IQ' implied), and 'am.s16'.\n\n"
-            "\tParameters must be separated by non-alphanumeric chars and are case-insensitive.\n"
-            "\tOverrides can be prefixed, separated by colon (':')\n\n"
-            "\tE.g. default detection by extension: path/filename.am.s16\n"
-            "\tforced overrides: am:s16:path/filename.ext\n\n"
-            "\tReading from pipes also support format options.\n"
-            "\tE.g reading complex 32-bit float: CU32:-\n");
-    exit(0);
-}
-
-_Noreturn
-static void help_write(void)
-{
-    term_help_fprintf(stdout,
-            "\t\t= Write file option =\n"
-            "  [-w <filename>] Save data stream to output file (a '-' dumps samples to stdout)\n"
-            "  [-W <filename>] Save data stream to output file, overwrite existing file\n"
-            "\tParameters are detected from the full path, file name, and extension.\n\n"
-            "\tFile content and format are detected as parameters, possible options are:\n"
-            "\t'cu8', 'cs8', 'cs16', 'cf32' ('IQ' implied),\n"
-            "\t'am.s16', 'am.f32', 'fm.s16', 'fm.f32',\n"
-            "\t'i.f32', 'q.f32', 'logic.u8', 'ook', and 'vcd'.\n\n"
-            "\tParameters must be separated by non-alphanumeric chars and are case-insensitive.\n"
-            "\tOverrides can be prefixed, separated by colon (':')\n\n"
-            "\tE.g. default detection by extension: path/filename.am.s16\n"
-            "\tforced overrides: am:s16:path/filename.ext\n");
-    exit(0);
-}
-
-static void reset_sdr_callback(r_cfg_t *cfg)
-{
-    struct dm_state *demod = cfg->demod;
-
-    get_time_now(&demod->now);
-
-    demod->frame_start_ago   = 0;
-    demod->frame_end_ago     = 0;
-    demod->frame_event_count = 0;
-
-    demod->min_level_auto = 0.0f;
-    demod->noise_level    = 0.0f;
-
-    baseband_low_pass_filter_reset(&demod->lowpass_filter_state);
-    baseband_demod_FM_reset(&demod->demod_FM_state);
-
-    pulse_detect_reset(demod->pulse_detect);
-}
-
-static void sdr_callback(unsigned char *iq_buf, uint32_t len, void *ctx)
-{
-    //fprintf(stderr, "sdr_callback... %u\n", len);
-    r_cfg_t *cfg = ctx;
-    struct dm_state *demod = cfg->demod;
-    char time_str[LOCAL_TIME_BUFLEN];
-    unsigned long n_samples;
-
-    if (!demod) {
-        // might happen when the demod closed and we get a last data frame
-        return; // ignore the data
-    }
-
-    // do this here and not in sdr_handler so realtime replay can use rtl_tcp output
-    for (void **iter = cfg->raw_handler.elems; iter && *iter; ++iter) {
-        raw_output_t *output = *iter;
-        raw_output_frame(output, iq_buf, len);
-    }
-
-    if ((cfg->bytes_to_read > 0) && (cfg->bytes_to_read <= len)) {
-        len = cfg->bytes_to_read;
-        cfg->exit_async = 1;
-    }
-
-    // save last frame time to see if a new second started
-    time_t last_frame_sec = demod->now.tv_sec;
-    get_time_now(&demod->now);
-
-    n_samples = len / demod->sample_size;
-    if (n_samples * demod->sample_size != len) {
-        print_log(LOG_WARNING, __func__, "Sample buffer length not aligned to sample size!");
-    }
-    if (!n_samples) {
-        print_log(LOG_WARNING, __func__, "Sample buffer too short!");
-        return; // keep the watchdog timer running
-    }
-
-    // age the frame position if there is one
-    if (demod->frame_start_ago)
-        demod->frame_start_ago += n_samples;
-    if (demod->frame_end_ago)
-        demod->frame_end_ago += n_samples;
-
-    cfg->watchdog++; // reset the frame acquire watchdog
-
-    if (demod->samp_grab) {
-        samp_grab_push(demod->samp_grab, iq_buf, len);
-    }
-
-    // AM demodulation
-    float avg_db;
-    if (demod->sample_size == 2) { // CU8
-        if (demod->use_mag_est) {
-            //magnitude_true_cu8(iq_buf, demod->buf.temp, n_samples);
-            avg_db = magnitude_est_cu8(iq_buf, demod->buf.temp, n_samples);
-        }
-        else { // amp est
-            avg_db = envelope_detect(iq_buf, demod->buf.temp, n_samples);
-        }
-    } else { // CS16
-        //magnitude_true_cs16((int16_t *)iq_buf, demod->buf.temp, n_samples);
-        avg_db = magnitude_est_cs16((int16_t *)iq_buf, demod->buf.temp, n_samples);
-    }
-
-    //fprintf(stderr, "noise level: %.1f dB current: %.1f dB min level: %.1f dB\n", demod->noise_level, avg_db, demod->min_level_auto);
-    if (demod->min_level_auto == 0.0f) {
-        demod->min_level_auto = demod->min_level;
-    }
-    if (demod->noise_level == 0.0f) {
-        demod->noise_level = demod->min_level_auto - 3.0f;
-    }
-    int noise_only = avg_db < demod->noise_level + 3.0f; // or demod->min_level_auto?
-    // always process frames if loader, dumper, or analyzers are in use, otherwise skip silent frames
-    int process_frame = demod->squelch_offset <= 0 || !noise_only || demod->load_info.format || demod->analyze_pulses || demod->dumper.len || demod->samp_grab;
-    cfg->total_frames_count += 1;
-    if (noise_only) {
-        cfg->total_frames_squelch += 1;
-        demod->noise_level = (demod->noise_level * 7 + avg_db) / 8; // fast fall over 8 frames
-        // If auto_level and noise level well below min_level and significant change in noise level
-        if (demod->auto_level > 0 && demod->noise_level < demod->min_level - 3.0f
-                && fabsf(demod->min_level_auto - demod->noise_level - 3.0f) > 1.0f) {
-            demod->min_level_auto = demod->noise_level + 3.0f;
-            print_logf(LOG_WARNING, "Auto Level", "Estimated noise level is %.1f dB, adjusting minimum detection level to %.1f dB",
-                    demod->noise_level, demod->min_level_auto);
-            pulse_detect_set_levels(demod->pulse_detect, demod->use_mag_est, demod->level_limit, demod->min_level_auto, demod->min_snr, demod->detect_verbosity);
-        }
-    } else {
-        demod->noise_level = (demod->noise_level * 31 + avg_db) / 32; // slow rise over 32 frames
-    }
-    // Report noise every report_noise seconds, but only for the first frame that second
-    if (cfg->report_noise && last_frame_sec != demod->now.tv_sec && demod->now.tv_sec % cfg->report_noise == 0) {
-        print_logf(LOG_WARNING, "Auto Level", "Current %s level %.1f dB, estimated noise %.1f dB",
-                noise_only ? "noise" : "signal", avg_db, demod->noise_level);
-    }
-
-    if (process_frame) {
-        baseband_low_pass_filter(&demod->lowpass_filter_state, demod->buf.temp, demod->am_buf, n_samples);
-    }
-
-    // FM demodulation
-    // Select the correct fsk pulse detector
-    unsigned fpdm = cfg->fsk_pulse_detect_mode;
-    if (cfg->fsk_pulse_detect_mode == FSK_PULSE_DETECT_AUTO) {
-        if (cfg->frequency[cfg->frequency_index] > FSK_PULSE_DETECTOR_LIMIT)
-            fpdm = FSK_PULSE_DETECT_NEW;
-        else
-            fpdm = FSK_PULSE_DETECT_OLD;
-    }
-
-    if (demod->enable_FM_demod && process_frame) {
-        float low_pass = demod->low_pass != 0.0f ? demod->low_pass : fpdm ? 0.2f : 0.1f;
-        if (demod->sample_size == 2) { // CU8
-            baseband_demod_FM(&demod->demod_FM_state, iq_buf, demod->buf.fm, n_samples, cfg->samp_rate, low_pass);
-        } else { // CS16
-            baseband_demod_FM_cs16(&demod->demod_FM_state, (int16_t *)iq_buf, demod->buf.fm, n_samples, cfg->samp_rate, low_pass);
-        }
-    }
-
-    // Handle special input formats
-    if (demod->load_info.format == S16_AM) { // The IQ buffer is really AM demodulated data
-        if (len > sizeof(demod->am_buf))
-            FATAL("Buffer too small");
-        memcpy(demod->am_buf, iq_buf, len);
-    } else if (demod->load_info.format == S16_FM) { // The IQ buffer is really FM demodulated data
-        // we would need AM for the envelope too
-        if (len > sizeof(demod->buf.fm))
-            FATAL("Buffer too small");
-        memcpy(demod->buf.fm, iq_buf, len);
-    }
-
-    int d_events = 0; // Sensor events successfully detected
-    if (demod->r_devs.len || demod->analyze_pulses || demod->dumper.len || demod->samp_grab) {
-        // Detect a package and loop through demodulators with pulse data
-        int package_type = PULSE_DATA_OOK;  // Just to get us started
-        for (void **iter = demod->dumper.elems; iter && *iter; ++iter) {
-            file_info_t const *dumper = *iter;
-            if (dumper->format == U8_LOGIC) {
-                memset(demod->u8_buf, 0, n_samples);
-                break;
-            }
-        }
-        while (package_type && process_frame) {
-            int p_events = 0; // Sensor events successfully detected per package
-            package_type = pulse_detect_package(demod->pulse_detect, demod->am_buf, demod->buf.fm, n_samples, cfg->samp_rate, cfg->input_pos, &demod->pulse_data, &demod->fsk_pulse_data, fpdm);
-            if (package_type) {
-                // new package: set a first frame start if we are not tracking one already
-                if (!demod->frame_start_ago)
-                    demod->frame_start_ago = demod->pulse_data.start_ago;
-                // always update the last frame end
-                demod->frame_end_ago = demod->pulse_data.end_ago;
-            }
-            if (package_type == PULSE_DATA_OOK) {
-                calc_rssi_snr(cfg, &demod->pulse_data);
-                if (demod->analyze_pulses) fprintf(stderr, "Detected OOK package\t%s\n", time_pos_str(cfg, demod->pulse_data.start_ago, time_str));
-
-                p_events += run_ook_demods(&demod->r_devs, &demod->pulse_data);
-                cfg->total_frames_ook += 1;
-                cfg->total_frames_events += p_events > 0;
-                cfg->frames_ook +=1;
-                cfg->frames_events += p_events > 0;
-
-                for (void **iter = demod->dumper.elems; iter && *iter; ++iter) {
-                    file_info_t const *dumper = *iter;
-                    if (dumper->format == VCD_LOGIC) pulse_data_print_vcd(dumper->file, &demod->pulse_data, '\'');
-                    if (dumper->format == U8_LOGIC) pulse_data_dump_raw(demod->u8_buf, n_samples, cfg->input_pos, &demod->pulse_data, 0x02);
-                    if (dumper->format == PULSE_OOK) pulse_data_dump(dumper->file, &demod->pulse_data);
-                }
-
-                if (cfg->verbosity >= LOG_TRACE) pulse_data_print(&demod->pulse_data);
-                
-                // Count all processed signals for statistics (OOK)
-                signal_stats.total_sent++;
-                
-                // Send raw pulse data based on -Q parameter
-                // -Q 0 or -Q 3: both queues, -Q 1: signals only, -Q 2: skip raw signals
-                if (cfg->raw_mode == 0 || cfg->raw_mode == 1 || cfg->raw_mode == 3) {
-                    data_t *data = pulse_data_print_data(&demod->pulse_data);
-                    event_occurred_handler(cfg, data);
-                }
-                
-                // Count decoded devices in client mode (OOK)
-                if (p_events > 0) {
-                    signal_stats.successfully_decoded++;
-                }
-                // Note: Failed count added only once per signal at FSK section
-                if (demod->analyze_pulses && (cfg->grab_mode <= 1 || (cfg->grab_mode == 2 && p_events == 0) || (cfg->grab_mode == 3 && p_events > 0)) ) {
-                    r_device device = {.log_fn = log_device_handler, .output_ctx = cfg};
-                    pulse_analyzer(&demod->pulse_data, package_type, &device);
-                }
-
-            } else if (package_type == PULSE_DATA_FSK) {
-                calc_rssi_snr(cfg, &demod->fsk_pulse_data);
-                if (demod->analyze_pulses) fprintf(stderr, "Detected FSK package\t%s\n", time_pos_str(cfg, demod->fsk_pulse_data.start_ago, time_str));
-
-                p_events += run_fsk_demods(&demod->r_devs, &demod->fsk_pulse_data);
-                cfg->total_frames_fsk +=1;
-                cfg->total_frames_events += p_events > 0;
-                cfg->frames_fsk += 1;
-                cfg->frames_events += p_events > 0;
-
-                for (void **iter = demod->dumper.elems; iter && *iter; ++iter) {
-                    file_info_t const *dumper = *iter;
-                    if (dumper->format == VCD_LOGIC) pulse_data_print_vcd(dumper->file, &demod->fsk_pulse_data, '"');
-                    if (dumper->format == U8_LOGIC) pulse_data_dump_raw(demod->u8_buf, n_samples, cfg->input_pos, &demod->fsk_pulse_data, 0x04);
-                    if (dumper->format == PULSE_OOK) pulse_data_dump(dumper->file, &demod->fsk_pulse_data);
-                }
-
-                if (cfg->verbosity >= LOG_TRACE) pulse_data_print(&demod->fsk_pulse_data);
-                
-                // Count all processed signals for statistics (FSK) - but don't double count
-                // signal_stats.total_sent++; // This was already counted in OOK section
-                
-                // Send raw pulse data based on -Q parameter
-                // -Q 0 or -Q 3: both queues, -Q 1: signals only, -Q 2: skip raw signals
-                if (cfg->raw_mode == 0 || cfg->raw_mode == 1 || cfg->raw_mode == 3) {
-                    data_t *data = pulse_data_print_data(&demod->fsk_pulse_data);
-                    event_occurred_handler(cfg, data);
-                }
-                
-                // Count decoded devices in client mode (FSK)
-                if (p_events > 0) {
-                    signal_stats.successfully_decoded++;
-                } else {
-                    // Count failed decoding only if OOK also failed (no double counting)
-                    if (signal_stats.successfully_decoded == 0 || 
-                        signal_stats.successfully_decoded < signal_stats.total_sent) {
-                        signal_stats.decoding_failed++;
-                    }
-                }
-                if (demod->analyze_pulses && (cfg->grab_mode <= 1 || (cfg->grab_mode == 2 && p_events == 0) || (cfg->grab_mode == 3 && p_events > 0))) {
-                    r_device device = {.log_fn = log_device_handler, .output_ctx = cfg};
-                    pulse_analyzer(&demod->fsk_pulse_data, package_type, &device);
-                }
-            } // if (package_type == ...
-            d_events += p_events;
-        } // while (package_type)...
-
-        // add event counter to the frames currently tracked
-        demod->frame_event_count += d_events;
-
-        // end frame tracking if older than a whole buffer
-        if (demod->frame_start_ago && demod->frame_end_ago > n_samples) {
-            if (demod->samp_grab) {
-                if (cfg->grab_mode == 1
-                        || (cfg->grab_mode == 2 && demod->frame_event_count == 0)
-                        || (cfg->grab_mode == 3 && demod->frame_event_count > 0)) {
-                    unsigned frame_pad = n_samples / 8; // this could also be a fixed value, e.g. 10000 samples
-                    unsigned start_padded = demod->frame_start_ago + frame_pad;
-                    unsigned end_padded = demod->frame_end_ago - frame_pad;
-                    unsigned len_padded = start_padded - end_padded;
-                    samp_grab_write(demod->samp_grab, len_padded, end_padded);
-                }
-            }
-            demod->frame_start_ago = 0;
-            demod->frame_event_count = 0;
-        }
-
-        // dump partial pulse_data for this buffer
-        for (void **iter = demod->dumper.elems; iter && *iter; ++iter) {
-            file_info_t const *dumper = *iter;
-            if (dumper->format == U8_LOGIC) {
-                pulse_data_dump_raw(demod->u8_buf, n_samples, cfg->input_pos, &demod->pulse_data, 0x02);
-                pulse_data_dump_raw(demod->u8_buf, n_samples, cfg->input_pos, &demod->fsk_pulse_data, 0x04);
-                break;
-            }
-        }
-    }
-
-    if (demod->am_analyze) {
-        am_analyze(demod->am_analyze, demod->am_buf, n_samples, cfg->verbosity >= LOG_INFO, NULL);
-    }
-
-    for (void **iter = demod->dumper.elems; iter && *iter; ++iter) {
-        file_info_t const *dumper = *iter;
-        if (!dumper->file
-                || dumper->format == VCD_LOGIC
-                || dumper->format == PULSE_OOK)
-            continue;
-        uint8_t *out_buf = iq_buf;  // Default is to dump IQ samples
-        unsigned long out_len = n_samples * demod->sample_size;
-
-        if (dumper->format == CU8_IQ) {
-            if (demod->sample_size == 4) {
-                for (unsigned long n = 0; n < n_samples * 2; ++n)
-                    ((uint8_t *)demod->buf.temp)[n] = (((int16_t *)iq_buf)[n] / 256) + 128; // scale Q0.15 to Q0.7
-                out_buf = (uint8_t *)demod->buf.temp;
-                out_len = n_samples * 2 * sizeof(uint8_t);
-            }
-        }
-        else if (dumper->format == CS16_IQ) {
-            if (demod->sample_size == 2) {
-                for (unsigned long n = 0; n < n_samples * 2; ++n)
-                    ((int16_t *)demod->buf.temp)[n] = (iq_buf[n] * 256) - 32768; // scale Q0.7 to Q0.15
-                out_buf = (uint8_t *)demod->buf.temp; // this buffer is too small if out_block_size is large
-                out_len = n_samples * 2 * sizeof(int16_t);
-            }
-        }
-        else if (dumper->format == CS8_IQ) {
-            if (demod->sample_size == 2) {
-                for (unsigned long n = 0; n < n_samples * 2; ++n)
-                    ((int8_t *)demod->buf.temp)[n] = (iq_buf[n] - 128);
-            }
-            else if (demod->sample_size == 4) {
-                for (unsigned long n = 0; n < n_samples * 2; ++n)
-                    ((int8_t *)demod->buf.temp)[n] = ((int16_t *)iq_buf)[n] >> 8;
-            }
-            out_buf = (uint8_t *)demod->buf.temp;
-            out_len = n_samples * 2 * sizeof(int8_t);
-        }
-        else if (dumper->format == CF32_IQ) {
-            if (demod->sample_size == 2) {
-                for (unsigned long n = 0; n < n_samples * 2; ++n)
-                    ((float *)demod->buf.temp)[n] = (iq_buf[n] - 128) / 128.0f;
-            }
-            else if (demod->sample_size == 4) {
-                for (unsigned long n = 0; n < n_samples * 2; ++n)
-                    ((float *)demod->buf.temp)[n] = ((int16_t *)iq_buf)[n] / 32768.0f;
-            }
-            out_buf = (uint8_t *)demod->buf.temp; // this buffer is too small if out_block_size is large
-            out_len = n_samples * 2 * sizeof(float);
-        }
-        else if (dumper->format == S16_AM) {
-            out_buf = (uint8_t *)demod->am_buf;
-            out_len = n_samples * sizeof(int16_t);
-        }
-        else if (dumper->format == S16_FM) {
-            out_buf = (uint8_t *)demod->buf.fm;
-            out_len = n_samples * sizeof(int16_t);
-        }
-        else if (dumper->format == F32_AM) {
-            for (unsigned long n = 0; n < n_samples; ++n)
-                demod->f32_buf[n] = demod->am_buf[n] * (1.0f / 0x8000); // scale from Q0.15
-            out_buf = (uint8_t *)demod->f32_buf;
-            out_len = n_samples * sizeof(float);
-        }
-        else if (dumper->format == F32_FM) {
-            for (unsigned long n = 0; n < n_samples; ++n)
-                demod->f32_buf[n] = demod->buf.fm[n] * (1.0f / 0x8000); // scale from Q0.15
-            out_buf = (uint8_t *)demod->f32_buf;
-            out_len = n_samples * sizeof(float);
-        }
-        else if (dumper->format == F32_I) {
-            if (demod->sample_size == 2)
-                for (unsigned long n = 0; n < n_samples; ++n)
-                    demod->f32_buf[n] = (iq_buf[n * 2] - 128) * (1.0f / 0x80); // scale from Q0.7
-            else
-                for (unsigned long n = 0; n < n_samples; ++n)
-                    demod->f32_buf[n] = ((int16_t *)iq_buf)[n * 2] * (1.0f / 0x8000); // scale from Q0.15
-            out_buf = (uint8_t *)demod->f32_buf;
-            out_len = n_samples * sizeof(float);
-        }
-        else if (dumper->format == F32_Q) {
-            if (demod->sample_size == 2)
-                for (unsigned long n = 0; n < n_samples; ++n)
-                    demod->f32_buf[n] = (iq_buf[n * 2 + 1] - 128) * (1.0f / 0x80); // scale from Q0.7
-            else
-                for (unsigned long n = 0; n < n_samples; ++n)
-                    demod->f32_buf[n] = ((int16_t *)iq_buf)[n * 2 + 1] * (1.0f / 0x8000); // scale from Q0.15
-            out_buf = (uint8_t *)demod->f32_buf;
-            out_len = n_samples * sizeof(float);
-        }
-        else if (dumper->format == U8_LOGIC) { // state data
-            out_buf = demod->u8_buf;
-            out_len = n_samples;
-        }
-
-        if (fwrite(out_buf, 1, out_len, dumper->file) != out_len) {
-            print_log(LOG_ERROR, __func__, "Short write, samples lost, exiting!");
-            cfg->exit_async = 1;
-        }
-    }
-
-    cfg->input_pos += n_samples;
-    if (cfg->bytes_to_read > 0)
-        cfg->bytes_to_read -= len;
-
-    if (cfg->after_successful_events_flag && (d_events > 0)) {
-        if (cfg->after_successful_events_flag == 1) {
-            cfg->exit_async = 1;
-        }
-        else {
-            cfg->hop_now = 1;
-        }
-    }
-
-    time_t rawtime;
-    time(&rawtime);
-    // choose hop_index as frequency_index, if there are too few hop_times use the last one
-    int hop_index = cfg->hop_times > cfg->frequency_index ? cfg->frequency_index : cfg->hop_times - 1;
-    if (cfg->hop_times > 0 && cfg->frequencies > 1
-            && difftime(rawtime, cfg->hop_start_time) >= cfg->hop_time[hop_index]) {
-        cfg->hop_now = 1;
-    }
-    if (cfg->duration > 0 && rawtime >= cfg->stop_time) {
-        cfg->exit_async = 1;
-        print_log(LOG_CRITICAL, __func__, "Time expired, exiting!");
-    }
-    if (cfg->stats_now || (cfg->report_stats && cfg->stats_interval && rawtime >= cfg->stats_time)) {
-        event_occurred_handler(cfg, create_report_data(cfg, cfg->stats_now ? 3 : cfg->report_stats));
-        flush_report_data(cfg);
-        if (rawtime >= cfg->stats_time)
-            cfg->stats_time += cfg->stats_interval;
-        if (cfg->stats_now)
-            cfg->stats_now--;
-    }
-
-    if (cfg->hop_now && !cfg->exit_async) {
-        cfg->hop_now = 0;
-        time(&cfg->hop_start_time);
-        cfg->frequency_index = (cfg->frequency_index + 1) % cfg->frequencies;
-        sdr_set_center_freq(cfg->dev, cfg->frequency[cfg->frequency_index], 1);
-    }
-}
-
-static int hasopt(int test, int argc, char *argv[], char const *optstring)
-{
-    int opt;
-
-    optind = 1; // reset getopt
-    while ((opt = getopt(argc, argv, optstring)) != -1) {
-        if (opt == test || optopt == test)
-            return opt;
-    }
-    return 0;
-}
-
-static void parse_conf_option(r_cfg_t *cfg, int opt, char *arg);
-
-#define OPTSTRING "hVvqD:c:x:z:p:a:AI:S:m:M:r:w:W:l:d:t:f:H:g:s:b:n:R:X:F:K:C:T:UGy:E:Y:Q:"
-
-// these should match the short options exactly
-static struct conf_keywords const conf_keywords[] = {
-        {"help", 'h'},
-        {"verbose", 'v'},
-        {"version", 'V'},
-        {"config_file", 'c'},
-        {"report_meta", 'M'},
-        {"device", 'd'},
-        {"device_mode", 'D'},
-        {"settings", 't'},
-        {"gain", 'g'},
-        {"frequency", 'f'},
-        {"hop_interval", 'H'},
-        {"ppm_error", 'p'},
-        {"sample_rate", 's'},
-        {"protocol", 'R'},
-        {"decoder", 'X'},
-        {"register_all", 'G'},
-        {"out_block_size", 'b'},
-        {"level_limit", 'l'},
-        {"samples_to_read", 'n'},
-        {"analyze", 'a'},
-        {"analyze_pulses", 'A'},
-        {"include_only", 'I'},
-        {"read_file", 'r'},
-        {"write_file", 'w'},
-        {"overwrite_file", 'W'},
-        {"signal_grabber", 'S'},
-        {"override_short", 'z'},
-        {"override_long", 'x'},
-        {"pulse_detect", 'Y'},
-        {"output", 'F'},
-        {"output_tag", 'K'},
-        {"convert", 'C'},
-        {"duration", 'T'},
-        {"test_data", 'y'},
-        {"stop_after_successful_events", 'E'},
-        {"enable_raw_signals", 'Q'},
-        {NULL, 0}};
-
-static void parse_conf_text(r_cfg_t *cfg, char *conf)
-{
-    int opt;
-    char *arg;
-    char *p = conf;
-
-    if (!conf || !*conf)
-        return;
-
-    while ((opt = getconf(&p, conf_keywords, &arg)) != -1) {
-        parse_conf_option(cfg, opt, arg);
-    }
-}
-
-static void parse_conf_file(r_cfg_t *cfg, char const *path)
-{
-    if (!path || !*path || !strcmp(path, "null") || !strcmp(path, "0"))
-        return;
-
-    char *conf = readconf(path);
-    parse_conf_text(cfg, conf);
-    //free(conf); // TODO: check no args are dangling, then use free
-}
-
-static void parse_conf_try_default_files(r_cfg_t *cfg)
-{
-    char **paths = compat_get_default_conf_paths();
-    for (int a = 0; paths[a]; a++) {
-        // fprintf(stderr, "Trying conf file at \"%s\"...\n", paths[a]);
-        if (hasconf(paths[a])) {
-            fprintf(stderr, "Reading conf from \"%s\".\n", paths[a]);
-            parse_conf_file(cfg, paths[a]);
-            break;
-        }
-    }
-}
-
-static void parse_conf_args(r_cfg_t *cfg, int argc, char *argv[])
-{
-    int opt;
-
-    optind = 1; // reset getopt
-    while ((opt = getopt(argc, argv, OPTSTRING)) != -1) {
-        if (opt == '?')
-            opt = optopt; // allow missing arguments
-        parse_conf_option(cfg, opt, optarg);
-    }
-}
-
-static void parse_conf_option(r_cfg_t *cfg, int opt, char *arg)
-{
-    int n;
-    r_device *flex_device;
-
-    if (arg && (!strcmp(arg, "help") || !strcmp(arg, "?"))) {
-        arg = NULL; // remove the arg if it's a request for the usage help
-    }
-
-    switch (opt) {
-    case 'h':
-        usage(0);
-        break;
-    case 'V':
-        exit(0); // we already printed the version
-        break;
-    case 'v':
-        if (!arg)
-            cfg->verbosity++;
-        else
-            cfg->verbosity = atobv(arg, 1);
-        break;
-    case 'c':
-        parse_conf_file(cfg, arg);
-        break;
-    case 'd':
-        if (!arg)
-            help_device_selection();
-
-        cfg->dev_query = arg;
-        break;
-    case 'D':
-        if (!arg)
-            help_device_mode();
-
-        if (strcmp(arg, "quit") == 0) {
-            cfg->dev_mode = DEVICE_MODE_QUIT;
-        }
-        else if (strcmp(arg, "restart") == 0) {
-            cfg->dev_mode = DEVICE_MODE_RESTART;
-        }
-        else if (strcmp(arg, "pause") == 0) {
-            cfg->dev_mode = DEVICE_MODE_PAUSE;
-        }
-        else if (strcmp(arg, "manual") == 0) {
-            cfg->dev_mode = DEVICE_MODE_MANUAL;
-        }
-        else {
-            fprintf(stderr, "Invalid input device run mode: %s\n", arg);
-            help_device_mode();
-        }
-        break;
-    case 't':
-        // this option changed, check and warn if old meaning is used
-        if (!arg || *arg == '-') {
-            fprintf(stderr, "test_mode (-t) is deprecated. Use -S none|all|unknown|known\n");
-            exit(1);
-        }
-        cfg->settings_str = arg;
-        break;
-    case 'f':
-        if (cfg->frequencies < MAX_FREQS) {
-            uint32_t sr = atouint32_metric(arg, "-f: ");
-            /* If the frequency is above 800MHz sample at 1MS/s */
-            if ((sr > FSK_PULSE_DETECTOR_LIMIT) && (cfg->samp_rate == DEFAULT_SAMPLE_RATE)) {
-                cfg->samp_rate = 1000000;
-                fprintf(stderr, "\nNew defaults active, use \"-Y classic -s 250k\" if you need the old defaults\n\n");
-            }
-            cfg->frequency[cfg->frequencies++] = sr;
-        } else
-            fprintf(stderr, "Max number of frequencies reached %d\n", MAX_FREQS);
-        break;
-    case 'H':
-        if (cfg->hop_times < MAX_FREQS)
-            cfg->hop_time[cfg->hop_times++] = atoi_time(arg, "-H: ");
-        else
-            fprintf(stderr, "Max number of hop times reached %d\n", MAX_FREQS);
-        break;
-    case 'g':
-        if (!arg)
-            help_gain();
-
-        free(cfg->gain_str);
-        cfg->gain_str = strdup(arg);
-        if (!cfg->gain_str)
-            FATAL_STRDUP("parse_conf_option()");
-        break;
-    case 'G':
-        fprintf(stderr, "register_all (-G) is deprecated. Use -R or a config file to enable additional protocols.\n");
-        exit(1);
-        break;
-    case 'p':
-        cfg->ppm_error = atobv(arg, 0);
-        break;
-    case 's':
-        cfg->samp_rate = atouint32_metric(arg, "-s: ");
-        break;
-    case 'b':
-        cfg->out_block_size = atouint32_metric(arg, "-b: ");
-        break;
-    case 'l':
-        n = 1000;
-        if (arg && atoi(arg) > 0)
-            n = atoi(arg);
-        fprintf(stderr, "\n\tLevel limit has changed from \"-l %d\" to \"-Y level=%.1f\" in dB.\n\n", n, AMP_TO_DB(n));
-        exit(1);
-        break;
-    case 'n':
-        cfg->bytes_to_read = atouint32_metric(arg, "-n: ") * 2;
-        break;
-    case 'a':
-        if (atobv(arg, 1) == 42 && !cfg->demod->am_analyze) {
-            cfg->demod->am_analyze = am_analyze_create();
-        }
-        else {
-            fprintf(stderr, "\n\tUse -a for testing only. Enable if you know how ;)\n\n");
-            exit(1);
-        }
-        break;
-    case 'A':
-        cfg->demod->analyze_pulses = atobv(arg, 1);
-        break;
-    case 'I':
-        fprintf(stderr, "include_only (-I) is deprecated. Use -S none|all|unknown|known\n");
-        exit(1);
-        break;
-    case 'r':
-        if (!arg)
-            help_read();
-
-        // Check if this is RabbitMQ or ASN.1 URL
-        if (strncmp(arg, "rabbitmq://", 11) == 0 || strncmp(arg, "amqp://", 7) == 0) {
-            // Store RabbitMQ input URL
-            if (g_rabbitmq_input_url) {
-                free(g_rabbitmq_input_url);
-            }
-            g_rabbitmq_input_url = strdup(arg);
-            fprintf(stderr, "🐰 RabbitMQ input configured: %s\n", arg);
-        } else if (strncmp(arg, "asn1://", 7) == 0) {
-            // Store ASN.1 input URL
-            if (g_rabbitmq_input_url) {
-                free(g_rabbitmq_input_url);
-            }
-            g_rabbitmq_input_url = strdup(arg);
-            fprintf(stderr, "📦 ASN.1 input configured: %s\n", arg);
-        } else {
-            // Regular file input
-            add_infile(cfg, arg);
-            // TODO: file_info_check_read()
-        }
-        break;
-    case 'w':
-        if (!arg)
-            help_write();
-
-        add_dumper(cfg, arg, 0);
-        break;
-    case 'W':
-        if (!arg)
-            help_write();
-
-        add_dumper(cfg, arg, 1);
-        break;
-    case 'S':
-        if (!arg)
-            usage(1);
-        if (strcasecmp(arg, "all") == 0)
-            cfg->grab_mode = 1;
-        else if (strcasecmp(arg, "unknown") == 0)
-            cfg->grab_mode = 2;
-        else if (strcasecmp(arg, "known") == 0)
-            cfg->grab_mode = 3;
-        else
-            cfg->grab_mode = atobv(arg, 1);
-        if (cfg->grab_mode && !cfg->demod->samp_grab)
-            cfg->demod->samp_grab = samp_grab_create(SIGNAL_GRABBER_BUFFER);
-        break;
-    case 'm':
-        fprintf(stderr, "sample mode option is deprecated.\n");
-        usage(1);
-        break;
-    case 'M':
-        if (!arg)
-            help_meta();
-
-        if (!strncasecmp(arg, "time", 4)) {
-            char *p = arg_param(arg);
-            // time  time:1  time:on  time:yes
-            // time:0  time:off  time:no
-            // time:rel
-            // time:unix
-            // time:iso
-            // time:...:usec  time:...:sec
-            // time:...:utc  time:...:local
-            cfg->report_time = REPORT_TIME_DATE;
-            while (p && *p) {
-                if (!strncasecmp(p, "0", 1) || !strncasecmp(p, "no", 2) || !strncasecmp(p, "off", 3))
-                    cfg->report_time = REPORT_TIME_OFF;
-                else if (!strncasecmp(p, "1", 1) || !strncasecmp(p, "yes", 3) || !strncasecmp(p, "on", 2))
-                    cfg->report_time = REPORT_TIME_DATE;
-                else if (!strncasecmp(p, "rel", 3))
-                    cfg->report_time = REPORT_TIME_SAMPLES;
-                else if (!strncasecmp(p, "unix", 4))
-                    cfg->report_time = REPORT_TIME_UNIX;
-                else if (!strncasecmp(p, "iso", 3))
-                    cfg->report_time = REPORT_TIME_ISO;
-                else if (!strncasecmp(p, "usec", 4))
-                    cfg->report_time_hires = 1;
-                else if (!strncasecmp(p, "sec", 3))
-                    cfg->report_time_hires = 0;
-                else if (!strncasecmp(p, "tz", 2))
-                    cfg->report_time_tz = 1;
-                else if (!strncasecmp(p, "notz", 4))
-                    cfg->report_time_tz = 0;
-                else if (!strncasecmp(p, "utc", 3))
-                    cfg->report_time_utc = 1;
-                else if (!strncasecmp(p, "local", 5))
-                    cfg->report_time_utc = 0;
-                else {
-                    fprintf(stderr, "Unknown time format option: %s\n", p);
-                    help_meta();
-                }
-
-                p = arg_param(p);
-            }
-            // fprintf(stderr, "time format: %d, usec:%d utc:%d\n", cfg->report_time, cfg->report_time_hires, cfg->report_time_utc);
-        }
-
-        // TODO: old time options, remove someday
-        else if (!strcasecmp(arg, "reltime"))
-            cfg->report_time = REPORT_TIME_SAMPLES;
-        else if (!strcasecmp(arg, "notime"))
-            cfg->report_time = REPORT_TIME_OFF;
-        else if (!strcasecmp(arg, "hires"))
-            cfg->report_time_hires = 1;
-        else if (!strcasecmp(arg, "utc"))
-            cfg->report_time_utc = 1;
-        else if (!strcasecmp(arg, "noutc"))
-            cfg->report_time_utc = 0;
-
-        else if (!strcasecmp(arg, "protocol"))
-            cfg->report_protocol = 1;
-        else if (!strcasecmp(arg, "noprotocol"))
-            cfg->report_protocol = 0;
-        else if (!strcasecmp(arg, "level"))
-            cfg->report_meta = 1;
-        else if (!strncasecmp(arg, "noise", 5))
-            cfg->report_noise = atoiv(arg_param(arg), 10); // atoi_time_default()
-        else if (!strcasecmp(arg, "bits"))
-            cfg->verbose_bits = 1;
-        else if (!strcasecmp(arg, "description"))
-            cfg->report_description = 1;
-        else if (!strcasecmp(arg, "newmodel"))
-            fprintf(stderr, "newmodel option (-M) is deprecated.\n");
-        else if (!strcasecmp(arg, "oldmodel"))
-            fprintf(stderr, "oldmodel option (-M) is deprecated.\n");
-        else if (!strncasecmp(arg, "stats", 5)) {
-            // there also should be options to set whether to flush on report
-            char *p = arg_param(arg);
-            cfg->report_stats = atoiv(p, 1);
-            cfg->stats_interval = atoiv(arg_param(p), 600); // atoi_time_default()
-            time(&cfg->stats_time);
-            cfg->stats_time += cfg->stats_interval;
-        }
-        else if (!strncasecmp(arg, "replay", 6))
-            cfg->in_replay = atobv(arg_param(arg), 1);
-        else
-            cfg->report_meta = atobv(arg, 1);
-        break;
-    case 'z':
-        fprintf(stderr, "override_short (-z) is deprecated.\n");
-        break;
-    case 'x':
-        fprintf(stderr, "override_long (-x) is deprecated.\n");
-        break;
-    case 'R':
-        if (!arg)
-            help_protocols(cfg->devices, cfg->num_r_devices, 0);
-
-        // use arg of 'v', 'vv', 'vvv' as global device verbosity
-        if (*arg == 'v') {
-            int decoder_verbosity = 0;
-            for (int i = 0; arg[i] == 'v'; ++i) {
-                decoder_verbosity += 1;
-            }
-            (void)decoder_verbosity; // FIXME: use this
-            break;
-        }
-
-        n = atoi(arg);
-        if (n > cfg->num_r_devices || -n > cfg->num_r_devices) {
-            fprintf(stderr, "Protocol number specified (%d) is larger than number of protocols\n\n", n);
-            help_protocols(cfg->devices, cfg->num_r_devices, 1);
-        }
-        if ((n > 0 && cfg->devices[n - 1].disabled > 2) || (n < 0 && cfg->devices[-n - 1].disabled > 2)) {
-            fprintf(stderr, "Protocol number specified (%d) is invalid\n\n", n);
-            help_protocols(cfg->devices, cfg->num_r_devices, 1);
-        }
-
-        if (n < 0 && !cfg->no_default_devices) {
-            register_all_protocols(cfg, 0); // register all defaults
-        }
-        cfg->no_default_devices = 1;
-
-        if (n >= 1) {
-            register_protocol(cfg, &cfg->devices[n - 1], arg_param(arg));
-        }
-        else if (n <= -1) {
-            unregister_protocol(cfg, &cfg->devices[-n - 1]);
-        }
-        else {
-            fprintf(stderr, "Disabling all device decoders.\n");
-            list_clear(&cfg->demod->r_devs, (list_elem_free_fn)free_protocol);
-        }
-        break;
-    case 'X':
-        if (!arg)
-            flex_create_device(NULL);
-
-        flex_device = flex_create_device(arg);
-        register_protocol(cfg, flex_device, "");
-        break;
-    case 'q':
-        fprintf(stderr, "quiet option (-q) is default and deprecated. See -v to increase verbosity\n");
-        break;
-    case 'F':
-        if (!arg)
-            help_output();
-
-        if (strncmp(arg, "json", 4) == 0) {
-            add_json_output(cfg, arg_param(arg));
-        }
-        else if (strncmp(arg, "csv", 3) == 0) {
-            add_csv_output(cfg, arg_param(arg));
-        }
-        else if (strncmp(arg, "log", 3) == 0) {
-            add_log_output(cfg, arg_param(arg));
-            cfg->has_logout = 1;
-        }
-        else if (strncmp(arg, "kv", 2) == 0) {
-            add_kv_output(cfg, arg_param(arg));
-            cfg->has_logout = 1;
-        }
-        else if (strncmp(arg, "mqtt", 4) == 0) {
-            add_mqtt_output(cfg, arg);
-        }
-        else if (strncmp(arg, "rabbitmq", 8) == 0) {
-            add_rabbitmq_output(cfg, arg);
-            g_rabbitmq_output_enabled = 1; // Mark RabbitMQ output as enabled
-            fprintf(stderr, "🐰 RabbitMQ output enabled: %s\n", arg);
-        }
-        else if (strncmp(arg, "asn1", 4) == 0) {
-            add_asn1_output(cfg, arg);
-            g_rabbitmq_output_enabled = 1; // Mark RabbitMQ output as enabled (same transport)
-            fprintf(stderr, "📦 ASN.1 output enabled: %s\n", arg);
-        }
-        else if (strncmp(arg, "influx", 6) == 0) {
-            add_influx_output(cfg, arg);
-        }
-        else if (strncmp(arg, "syslog", 6) == 0) {
-            add_syslog_output(cfg, arg_param(arg));
-        }
-        else if (strncmp(arg, "http", 4) == 0) {
-            add_http_output(cfg, arg_param(arg));
-        }
-        else if (strncmp(arg, "trigger", 7) == 0) {
-            add_trigger_output(cfg, arg_param(arg));
-        }
-        else if (strncmp(arg, "null", 4) == 0) {
-            add_null_output(cfg, arg_param(arg));
-        }
-        else if (strncmp(arg, "rtl_tcp", 7) == 0) {
-            add_rtltcp_output(cfg, arg_param(arg));
-        }
-        else {
-            fprintf(stderr, "Invalid output format: %s\n", arg);
-            usage(1);
-        }
-        break;
-    case 'K':
-        if (!arg)
-            help_tags();
-        add_data_tag(cfg, arg);
-        break;
-    case 'C':
-        if (!arg)
-            usage(1);
-        if (strcmp(arg, "native") == 0) {
-            cfg->conversion_mode = CONVERT_NATIVE;
-        }
-        else if (strcmp(arg, "si") == 0) {
-            cfg->conversion_mode = CONVERT_SI;
-        }
-        else if (strcmp(arg, "customary") == 0) {
-            cfg->conversion_mode = CONVERT_CUSTOMARY;
-        }
-        else {
-            fprintf(stderr, "Invalid conversion mode: %s\n", arg);
-            usage(1);
-        }
-        break;
-    case 'U':
-        fprintf(stderr, "UTC mode option (-U) is deprecated. Please use \"-M utc\".\n");
-        exit(1);
-        break;
-    case 'T':
-        cfg->duration = atoi_time(arg, "-T: ");
-        if (cfg->duration < 1) {
-            fprintf(stderr, "Duration '%s' not a positive number; will continue indefinitely\n", arg);
-        }
-        break;
-    case 'y':
-        cfg->test_data = arg;
-        break;
-    case 'Y':
-        if (!arg)
-            usage(1);
-        char const *p = arg;
-        while (p && *p) {
-            char const *val = NULL;
-            if (kwargs_match(p, "autolevel", &val))
-                cfg->demod->auto_level = atoiv(val, 1); // arg_float_default(p + 9, "-Y autolevel: ");
-            else if (kwargs_match(p, "squelch", &val))
-                cfg->demod->squelch_offset = atoiv(val, 1); // arg_float_default(p + 7, "-Y squelch: ");
-            else if (kwargs_match(p, "auto", &val))
-                cfg->fsk_pulse_detect_mode = FSK_PULSE_DETECT_AUTO;
-            else if (kwargs_match(p, "classic", &val))
-                cfg->fsk_pulse_detect_mode = FSK_PULSE_DETECT_OLD;
-            else if (kwargs_match(p, "minmax", &val))
-                cfg->fsk_pulse_detect_mode = FSK_PULSE_DETECT_NEW;
-            else if (kwargs_match(p, "ampest", &val))
-                cfg->demod->use_mag_est = 0;
-            else if (kwargs_match(p, "verbose", &val))
-                cfg->demod->detect_verbosity++;
-            else if (kwargs_match(p, "magest", &val))
-                cfg->demod->use_mag_est = 1;
-            else if (kwargs_match(p, "level", &val))
-                cfg->demod->level_limit = arg_float(val, "-Y level: ");
-            else if (kwargs_match(p, "minlevel", &val))
-                cfg->demod->min_level = arg_float(val, "-Y minlevel: ");
-            else if (kwargs_match(p, "minsnr", &val))
-                cfg->demod->min_snr = arg_float(val, "-Y minsnr: ");
-            else if (kwargs_match(p, "filter", &val))
-                cfg->demod->low_pass = arg_float(val, "-Y filter: ");
-            else {
-                fprintf(stderr, "Unknown pulse detector setting: %s\n", p);
-                usage(1);
-            }
-            p = kwargs_skip(p);
-        }
-        break;
-    case 'Q':
-        if (arg)
-            cfg->raw_mode = atoi(arg);  // Parse raw mode
-        else
-            cfg->raw_mode = 0;  // Default: send to both queues
-<<<<<<< HEAD
-        
-=======
-
->>>>>>> 46be5db3
-        // Validate raw_mode values
-        if (cfg->raw_mode < 0 || cfg->raw_mode > 3) {
-            fprintf(stderr, "Invalid -Q value: %d. Valid values: 0 (both queues), 1 (signals only), 2 (detected only), 3 (both queues)\n", cfg->raw_mode);
-            exit(1);
-        }
-<<<<<<< HEAD
-        
-        // Update global variable for output modules
-        g_rtl433_raw_mode = cfg->raw_mode;
-        
-=======
-
-        // Update global variable for output modules
-        g_rtl433_raw_mode = cfg->raw_mode;
-
->>>>>>> 46be5db3
-        const char* mode_desc[] = {"both queues", "signals only", "detected only", "both queues"};
-        print_logf(LOG_INFO, "Config", "Queue routing mode: %d (%s)", cfg->raw_mode, mode_desc[cfg->raw_mode]);
-        break;
-    case 'E':
-        if (arg && !strcmp(arg, "hop")) {
-            cfg->after_successful_events_flag = 2;
-        }
-        else if (arg && !strcmp(arg, "quit")) {
-            cfg->after_successful_events_flag = 1;
-        }
-        else {
-            cfg->after_successful_events_flag = atobv(arg, 1);
-        }
-        break;
-    default:
-        usage(1);
-        break;
-    }
-}
-
-static r_cfg_t g_cfg;
-static volatile sig_atomic_t sig_hup;
-
-// TODO: SIGINFO is not in POSIX...
-#ifndef SIGINFO
-#define SIGINFO 29
-#endif
-
-// NOTE: printf is not async safe per signal-safety(7)
-// writes a static string, without the terminating zero, to stderr, ignores return value
-#define write_err(s) (void)!write(STDERR_FILENO, (s), sizeof(s) - 1)
-
-#ifdef _WIN32
-BOOL WINAPI
-console_handler(int signum)
-{
-    if (CTRL_C_EVENT == signum) {
-        write_err("Signal caught, exiting!\n");
-        g_cfg.exit_async = 1;
-        // Uninstall handler, next Ctrl-C is a hard abort
-        SetConsoleCtrlHandler((PHANDLER_ROUTINE)console_handler, FALSE);
-        return TRUE;
-    }
-    else if (CTRL_BREAK_EVENT == signum) {
-        write_err("CTRL-BREAK detected, hopping to next frequency (-f). Use CTRL-C to quit.\n");
-        g_cfg.hop_now = 1;
-        return TRUE;
-    }
-    return FALSE;
-}
-
-#else
-static void sighandler(int signum)
-{
-    if (signum == SIGPIPE) {
-        // NOTE: we already ignore most network SIGPIPE's, this might be a STDOUT/STDERR problem.
-        // Printing is likely not the correct way to handle this.
-        write_err("Ignoring received signal SIGPIPE, Broken pipe.\n");
-        return;
-    }
-    else if (signum == SIGHUP) {
-        sig_hup = 1;
-        return;
-    }
-    else if (signum == SIGINFO/* TODO: maybe SIGUSR1 */) {
-        g_cfg.stats_now++;
-        return;
-    }
-    else if (signum == SIGUSR1) {
-        g_cfg.hop_now = 1;
-        return;
-    }
-    else {
-        write_err("Signal caught, exiting!\n");
-    }
-    g_cfg.exit_async = 1;
-
-    // Uninstall handler, next Ctrl-C is a hard abort
-    struct sigaction sigact;
-    sigact.sa_handler = NULL;
-    sigemptyset(&sigact.sa_mask);
-    sigact.sa_flags = 0;
-    sigaction(SIGINT, &sigact, NULL);
-    sigaction(SIGTERM, &sigact, NULL);
-    sigaction(SIGQUIT, &sigact, NULL);
-    sigaction(SIGPIPE, &sigact, NULL);
-}
-#endif
-
-static void timer_handler(struct mg_connection *nc, int ev, void *ev_data);
-
-// called by mg_mgr_poll() for each connection.
-// NOTE: this handler might be called while already in `r_free_cfg()`.
-static void sdr_handler(struct mg_connection *nc, int ev_type, void *ev_data)
-{
-    //fprintf(stderr, "%s: %d, %d, %p, %p\n", __func__, nc->sock, ev_type, nc->user_data, ev_data);
-    // only process polls on the dummy nc
-    if (nc->sock != INVALID_SOCKET || ev_type != MG_EV_POLL) {
-        return;
-    }
-    // only process a broadcast on our defined timer nc
-    if (nc->handler != timer_handler) {
-        return;
-    }
-
-    r_cfg_t *cfg     = nc->user_data;
-    sdr_event_t *ev = ev_data;
-    //fprintf(stderr, "sdr_handler...\n");
-
-    data_t *data = NULL;
-    if (ev->ev & SDR_EV_RATE) {
-        // cfg->samp_rate = ev->sample_rate;
-        data = data_int(data, "sample_rate", "", NULL, ev->sample_rate);
-    }
-    if (ev->ev & SDR_EV_CORR) {
-        // cfg->ppm_error = ev->freq_correction;
-        data = data_int(data, "freq_correction", "", NULL, ev->freq_correction);
-    }
-    if (ev->ev & SDR_EV_FREQ) {
-        // cfg->center_frequency = ev->center_frequency;
-        data = data_int(data, "center_frequency", "", NULL, ev->center_frequency);
-        if (cfg->frequencies > 1) {
-            data = data_ary(data, "frequencies", "", NULL, data_array(cfg->frequencies, DATA_INT, cfg->frequency));
-            data = data_ary(data, "hop_times", "", NULL, data_array(cfg->hop_times, DATA_INT, cfg->hop_time));
-        }
-    }
-    if (ev->ev & SDR_EV_GAIN) {
-        data = data_str(data, "gain", "", NULL, ev->gain_str);
-    }
-    if (data) {
-        event_occurred_handler(cfg, data);
-    }
-
-    if (ev->ev == SDR_EV_DATA) {
-        cfg->samp_rate        = ev->sample_rate;
-        cfg->center_frequency = ev->center_frequency;
-        sdr_callback((unsigned char *)ev->buf, ev->len, cfg);
-    }
-
-    if (cfg->exit_async) {
-        if (cfg->verbosity >= 2)
-            print_log(LOG_INFO, "Input", "sdr_handler exit");
-        sdr_stop(cfg->dev);
-        cfg->exit_async++;
-    }
-}
-
-// note that this function is called in a different thread
-static void acquire_callback(sdr_event_t *ev, void *ctx)
-{
-    //struct timeval now;
-    //get_time_now(&now);
-    //fprintf(stderr, "%ld.%06ld acquire_callback...\n", (long)now.tv_sec, (long)now.tv_usec);
-
-    struct mg_mgr *mgr = ctx;
-
-    // TODO: We should run the demod here to unblock the event loop
-
-    // thread-safe dispatch, ev_data is the iq buffer pointer and length
-    // mg_mgr_poll() calls specified callback for each connection.
-    //fprintf(stderr, "acquire_callback bc send...\n");
-    mg_broadcast(mgr, sdr_handler, (void *)ev, sizeof(*ev));
-    //fprintf(stderr, "acquire_callback bc done...\n");
-}
-
-static int start_sdr(r_cfg_t *cfg)
-{
-    int r;
-    if (cfg->dev) {
-        r = sdr_close(cfg->dev);
-        cfg->dev = NULL;
-        if (r < 0) {
-            print_logf(LOG_ERROR, "Input", "Closing SDR failed (%d)", r);
-        }
-    }
-    r = sdr_open(&cfg->dev, cfg->dev_query, cfg->verbosity);
-    if (r < 0) {
-        return -1; // exit(2);
-    }
-    cfg->dev_info = sdr_get_dev_info(cfg->dev);
-    cfg->demod->sample_size = sdr_get_sample_size(cfg->dev);
-    // cfg->demod->sample_signed = sdr_get_sample_signed(cfg->dev);
-
-    /* Set the sample rate */
-    sdr_set_sample_rate(cfg->dev, cfg->samp_rate, 1); // always verbose
-
-    if (cfg->verbosity || cfg->demod->level_limit < 0.0)
-        print_logf(LOG_NOTICE, "Input", "Bit detection level set to %.1f%s.", cfg->demod->level_limit, (cfg->demod->level_limit < 0.0 ? "" : " (Auto)"));
-
-    sdr_apply_settings(cfg->dev, cfg->settings_str, 1); // always verbose for soapy
-
-    /* Enable automatic gain if gain_str empty (or 0 for RTL-SDR), set manual gain otherwise */
-    sdr_set_tuner_gain(cfg->dev, cfg->gain_str, 1); // always verbose
-
-    if (cfg->ppm_error) {
-        sdr_set_freq_correction(cfg->dev, cfg->ppm_error, 1); // always verbose
-    }
-
-    /* Reset endpoint before we start reading from it (mandatory) */
-    r = sdr_reset(cfg->dev, cfg->verbosity);
-    if (r < 0) {
-        print_log(LOG_ERROR, "Input", "Failed to reset buffers.");
-    }
-    sdr_activate(cfg->dev);
-
-    if (cfg->verbosity) {
-        print_log(LOG_NOTICE, "Input", "Reading samples in async mode...");
-    }
-
-    sdr_set_center_freq(cfg->dev, cfg->center_frequency, 1); // always verbose
-
-    r = sdr_start(cfg->dev, acquire_callback, (void *)get_mgr(cfg),
-            DEFAULT_ASYNC_BUF_NUMBER, cfg->out_block_size);
-    if (r < 0) {
-        print_logf(LOG_ERROR, "Input", "async start failed (%d).", r);
-    }
-
-    cfg->dev_state = DEVICE_STATE_STARTING;
-    return r;
-}
-
-static void timer_handler(struct mg_connection *nc, int ev, void *ev_data)
-{
-    //fprintf(stderr, "%s: %d, %d, %p, %p\n", __func__, nc->sock, ev, nc->user_data, ev_data);
-    r_cfg_t *cfg = (r_cfg_t *)nc->user_data;
-    if (sig_hup) {
-        reopen_dumpers(cfg);
-        sig_hup = 0;
-    }
-    switch (ev) {
-    case MG_EV_TIMER: {
-        double now  = *(double *)ev_data;
-        (void) now; // unused
-        double next = mg_time() + 1.5;
-        //fprintf(stderr, "timer event, current time: %.2lf, next timer: %.2lf\n", now, next);
-        mg_set_timer(nc, next); // Send us timer event again after 1.5 seconds
-
-        // Did we acquire data frames in the last interval?
-        if (cfg->watchdog != 0) {
-            if (cfg->dev_state == DEVICE_STATE_STARTING
-                    || cfg->dev_state == DEVICE_STATE_GRACE) {
-                cfg->dev_state = DEVICE_STATE_STARTED;
-                time(&cfg->sdr_since);
-            }
-            cfg->watchdog = 0;
-            break;
-        }
-
-        // Upon starting allow more time until the first frame
-        if (cfg->dev_state == DEVICE_STATE_STARTING) {
-            cfg->dev_state = DEVICE_STATE_GRACE;
-            break;
-        }
-        // We expect a frame at least every 250 ms but didn't get one
-        if (cfg->dev_state == DEVICE_STATE_GRACE) {
-            if (cfg->dev_mode == DEVICE_MODE_QUIT) {
-                print_log(LOG_ERROR, "Input", "Input device start failed, exiting!");
-            }
-            else if (cfg->dev_mode == DEVICE_MODE_RESTART) {
-                print_log(LOG_WARNING, "Input", "Input device start failed, restarting!");
-            }
-            else { // DEVICE_MODE_PAUSE or DEVICE_MODE_MANUAL
-                print_log(LOG_WARNING, "Input", "Input device start failed, pausing!");
-            }
-        }
-        else if (cfg->dev_state == DEVICE_STATE_STARTED) {
-            if (cfg->dev_mode == DEVICE_MODE_QUIT) {
-                print_log(LOG_ERROR, "Input", "Async read stalled, exiting!");
-            }
-            else if (cfg->dev_mode == DEVICE_MODE_RESTART) {
-                print_log(LOG_WARNING, "Input", "Async read stalled, restarting!");
-            }
-            else { // DEVICE_MODE_PAUSE or DEVICE_MODE_MANUAL
-                print_log(LOG_WARNING, "Input", "Async read stalled, pausing!");
-            }
-        }
-        if (cfg->dev_state != DEVICE_STATE_STOPPED) {
-            cfg->exit_async = 1;
-            cfg->exit_code = 3;
-            sdr_stop(cfg->dev);
-            cfg->dev_state = DEVICE_STATE_STOPPED;
-        }
-        if (cfg->dev_mode == DEVICE_MODE_QUIT) {
-            cfg->exit_async = 1;
-        }
-        if (cfg->dev_mode == DEVICE_MODE_RESTART) {
-            start_sdr(cfg);
-        }
-        // do nothing for DEVICE_MODE_PAUSE or DEVICE_MODE_MANUAL
-
-        break;
-    }
-    }
-}
-
-int main(int argc, char **argv) {
-    int r = 0;
-    struct dm_state *demod;
-    r_cfg_t *cfg = &g_cfg;
-
-    print_version(); // always print the version info
-    sdr_redirect_logging();
-
-    r_init_cfg(cfg);
-    
-    // Re-enable enhanced pulse data printing with NULL-safe handling
-    rtl433_set_pulse_data_print_override(rtl433_pulse_data_print_data_enhanced);
-    
-    // Enable raw pulse data output for RabbitMQ 'signals' queue
-    // We'll enable raw_mode later, after parsing command line options
-    // to check if RabbitMQ output is requested
-
-    setbuf(stdout, NULL);
-    setbuf(stderr, NULL);
-
-    demod = cfg->demod;
-
-    // if there is no explicit conf file option look for default conf files
-    if (!hasopt('c', argc, argv, OPTSTRING)) {
-        parse_conf_try_default_files(cfg);
-    }
-
-    parse_conf_args(cfg, argc, argv);
-    
-    // apply hop defaults and set first frequency
-    if (cfg->frequencies == 0) {
-        cfg->frequency[0] = DEFAULT_FREQUENCY;
-        cfg->frequencies  = 1;
-    }
-    cfg->center_frequency = cfg->frequency[cfg->frequency_index];
-    if (cfg->frequencies > 1 && cfg->hop_times == 0) {
-        cfg->hop_time[cfg->hop_times++] = DEFAULT_HOP_TIME;
-    }
-    // save sample rate, this should be a hop config too
-    uint32_t sample_rate_0 = cfg->samp_rate;
-
-    // add all remaining positional arguments as input files
-    while (argc > optind) {
-        add_infile(cfg, argv[optind++]);
-    }
-
-    pulse_detect_set_levels(demod->pulse_detect, demod->use_mag_est, demod->level_limit, demod->min_level, demod->min_snr, demod->detect_verbosity);
-
-    if (demod->am_analyze) {
-        demod->am_analyze->level_limit = DB_TO_AMP(demod->level_limit);
-        demod->am_analyze->frequency   = &cfg->center_frequency;
-        demod->am_analyze->samp_rate   = &cfg->samp_rate;
-        demod->am_analyze->sample_size = &demod->sample_size;
-    }
-
-    if (demod->samp_grab) {
-        demod->samp_grab->frequency   = &cfg->center_frequency;
-        demod->samp_grab->samp_rate   = &cfg->samp_rate;
-        demod->samp_grab->sample_size = &demod->sample_size;
-    }
-
-    if (cfg->report_time == REPORT_TIME_DEFAULT) {
-        if (cfg->in_files.len)
-            cfg->report_time = REPORT_TIME_SAMPLES;
-        else
-            cfg->report_time = REPORT_TIME_DATE;
-    }
-    if (cfg->report_time_utc) {
-#ifdef _WIN32
-        putenv("TZ=UTC+0");
-        _tzset();
-#else
-        r = setenv("TZ", "UTC", 1);
-        if (r != 0)
-            fprintf(stderr, "Unable to set TZ to UTC; error code: %d\n", r);
-#endif
-    }
-
-    if (!cfg->output_handler.len) {
-        add_kv_output(cfg, NULL);
-    }
-    else if (!cfg->has_logout) {
-        // Warn if no log outputs are enabled
-        fprintf(stderr, "Use \"-F log\" if you want any messages, warnings, and errors in the console.\n");
-    }
-    // Change log handler after outputs are set up
-    r_redirect_logging(cfg);
-
-    // register default decoders if nothing is configured
-    if (!cfg->no_default_devices) {
-        register_all_protocols(cfg, 0); // register all defaults
-    }
-
-    // check if we need FM demod
-    for (void **iter = demod->r_devs.elems; iter && *iter; ++iter) {
-        r_device *r_dev = *iter;
-        if (r_dev->modulation >= FSK_DEMOD_MIN_VAL) {
-            demod->enable_FM_demod = 1;
-            break;
-        }
-    }
-    // if any dumpers are requested the FM demod might be needed
-    if (cfg->demod->dumper.len) {
-        demod->enable_FM_demod = 1;
-    }
-
-    {
-        char decoders_str[1024];
-        decoders_str[0] = '\0';
-        if (cfg->verbosity <= LOG_NOTICE) {
-            abuf_t p = {0};
-            abuf_init(&p, decoders_str, sizeof(decoders_str));
-            // print registered decoder ranges
-            abuf_printf(&p, " [");
-            for (void **iter = demod->r_devs.elems; iter && *iter; ++iter) {
-                r_device *r_dev = *iter;
-                unsigned num = r_dev->protocol_num;
-                if (num == 0)
-                    continue;
-                while (iter[1]
-                        && r_dev->protocol_num + 1 == ((r_device *)iter[1])->protocol_num)
-                    r_dev = *++iter;
-                if (num == r_dev->protocol_num)
-                    abuf_printf(&p, " %u", num);
-                else
-                    abuf_printf(&p, " %u-%u", num, r_dev->protocol_num);
-            }
-            abuf_printf(&p, " ]");
-        }
-        print_logf(LOG_NOTICE, "Protocols", "Registered %zu out of %u device decoding protocols%s",
-                demod->r_devs.len, cfg->num_r_devices, decoders_str);
-    }
-
-    char const **well_known = well_known_output_fields(cfg);
-    start_outputs(cfg, well_known);
-    free((void *)well_known);
-
-    if (cfg->out_block_size < MINIMAL_BUF_LENGTH ||
-            cfg->out_block_size > MAXIMAL_BUF_LENGTH) {
-        print_logf(LOG_ERROR, "Block Size",
-                "Output block size wrong value, falling back to default (%d)", DEFAULT_BUF_LENGTH);
-        print_logf(LOG_ERROR, "Block Size",
-                "Minimal length: %d", MINIMAL_BUF_LENGTH);
-        print_logf(LOG_ERROR, "Block Size",
-                "Maximal length: %d", MAXIMAL_BUF_LENGTH);
-        cfg->out_block_size = DEFAULT_BUF_LENGTH;
-    }
-
-    // Special case for streaming test data
-    if (cfg->test_data && (!strcasecmp(cfg->test_data, "-") || *cfg->test_data == '@')) {
-        FILE *fp;
-        char line[INPUT_LINE_MAX];
-
-        if (*cfg->test_data == '@') {
-            print_logf(LOG_CRITICAL, "Input", "Reading test data from \"%s\"", &cfg->test_data[1]);
-            fp = fopen(&cfg->test_data[1], "r");
-        } else {
-            print_log(LOG_CRITICAL, "Input", "Reading test data from stdin");
-            fp = stdin;
-        }
-        if (!fp) {
-            print_logf(LOG_ERROR, "Input", "Failed to open %s", cfg->test_data);
-            exit(1);
-        }
-
-        while (fgets(line, INPUT_LINE_MAX, fp)) {
-            if (cfg->verbosity >= LOG_NOTICE)
-                print_logf(LOG_NOTICE, "Input", "Processing test data \"%s\"...", line);
-            r = 0;
-            // test a single decoder?
-            if (*line == '[') {
-                char *e = NULL;
-                unsigned d = (unsigned)strtol(&line[1], &e, 10);
-                if (!e || *e != ']') {
-                    print_logf(LOG_ERROR, "Protocol", "Bad protocol number %.5s.", line);
-                    exit(1);
-                }
-                e++;
-                r_device *r_dev = NULL;
-                for (void **iter = demod->r_devs.elems; iter && *iter; ++iter) {
-                    r_device *r_dev_i = *iter;
-                    if (r_dev_i->protocol_num == d) {
-                        r_dev = r_dev_i;
-                        break;
-                    }
-                }
-                if (!r_dev) {
-                    print_logf(LOG_ERROR, "Protocol", "Unknown protocol number %u.", d);
-                    exit(1);
-                }
-                if (cfg->verbosity >= LOG_NOTICE)
-                    print_logf(LOG_NOTICE, "Input", "Verifying test data with device %s.", r_dev->name);
-                if (rfraw_check(e)) {
-                    pulse_data_t pulse_data = {0};
-                    rfraw_parse(&pulse_data, e);
-                    list_t single_dev = {0};
-                    list_push(&single_dev, r_dev);
-                    if (!pulse_data.fsk_f2_est)
-                        r += run_ook_demods(&single_dev, &pulse_data);
-                    else
-                        r += run_fsk_demods(&single_dev, &pulse_data);
-                    list_free_elems(&single_dev, NULL);
-                } else
-                r += pulse_slicer_string(e, r_dev);
-                continue;
-            }
-            // otherwise test all decoders
-            if (rfraw_check(line)) {
-                pulse_data_t pulse_data = {0};
-                rfraw_parse(&pulse_data, line);
-                if (!pulse_data.fsk_f2_est)
-                    r += run_ook_demods(&demod->r_devs, &pulse_data);
-                else
-                    r += run_fsk_demods(&demod->r_devs, &pulse_data);
-            } else
-            for (void **iter = demod->r_devs.elems; iter && *iter; ++iter) {
-                r_device *r_dev = *iter;
-                if (cfg->verbosity >= LOG_NOTICE)
-                    print_logf(LOG_NOTICE, "Input", "Verifying test data with device %s.", r_dev->name);
-                r += pulse_slicer_string(line, r_dev);
-            }
-        }
-
-        if (*cfg->test_data == '@') {
-            fclose(fp);
-        }
-
-        flush_outputs(cfg);
-        r_free_cfg(cfg);
-        exit(!r);
-    }
-    // Special case for string test data
-    if (cfg->test_data) {
-        r = 0;
-        if (rfraw_check(cfg->test_data)) {
-            pulse_data_t pulse_data = {0};
-            rfraw_parse(&pulse_data, cfg->test_data);
-            if (!pulse_data.fsk_f2_est)
-                r += run_ook_demods(&demod->r_devs, &pulse_data);
-            else
-                r += run_fsk_demods(&demod->r_devs, &pulse_data);
-        } else
-        for (void **iter = demod->r_devs.elems; iter && *iter; ++iter) {
-            r_device *r_dev = *iter;
-            if (cfg->verbosity >= LOG_NOTICE)
-                print_logf(LOG_NOTICE, "Input", "Verifying test data with device %s.", r_dev->name);
-            r += pulse_slicer_string(cfg->test_data, r_dev);
-        }
-        flush_outputs(cfg);
-        r_free_cfg(cfg);
-        exit(!r);
-    }
-
-    // Special case for in files
-    if (cfg->in_files.len) {
-        unsigned char *test_mode_buf = malloc(DEFAULT_BUF_LENGTH * sizeof(unsigned char));
-        if (!test_mode_buf)
-            FATAL_MALLOC("test_mode_buf");
-        float *test_mode_float_buf = malloc(DEFAULT_BUF_LENGTH / sizeof(int16_t) * sizeof(float));
-        if (!test_mode_float_buf)
-            FATAL_MALLOC("test_mode_float_buf");
-
-        if (cfg->duration > 0) {
-            time(&cfg->stop_time);
-            cfg->stop_time += cfg->duration;
-        }
-
-        for (void **iter = cfg->in_files.elems; iter && *iter; ++iter) {
-            cfg->in_filename = *iter;
-
-            file_info_clear(&demod->load_info); // reset all info
-            file_info_parse_filename(&demod->load_info, cfg->in_filename);
-            // apply file info or default
-            cfg->samp_rate        = demod->load_info.sample_rate ? demod->load_info.sample_rate : sample_rate_0;
-            cfg->center_frequency = demod->load_info.center_frequency ? demod->load_info.center_frequency : cfg->frequency[0];
-
-            FILE *in_file;
-            if (strcmp(demod->load_info.path, "-") == 0) { // read samples from stdin
-                in_file = stdin;
-                cfg->in_filename = "<stdin>";
-            } else {
-                in_file = fopen(demod->load_info.path, "rb");
-                if (!in_file) {
-                    print_logf(LOG_ERROR, "Input", "Opening file \"%s\" failed!", cfg->in_filename);
-                    break;
-                }
-            }
-            print_logf(LOG_CRITICAL, "Input", "Test mode active. Reading samples from file: %s", cfg->in_filename); // Essential information (not quiet)
-            if (demod->load_info.format == CU8_IQ
-                    || demod->load_info.format == CS8_IQ
-                    || demod->load_info.format == S16_AM
-                    || demod->load_info.format == S16_FM) {
-                demod->sample_size = sizeof(uint8_t) * 2; // CU8, AM, FM
-            } else if (demod->load_info.format == CS16_IQ
-                    || demod->load_info.format == CF32_IQ) {
-                demod->sample_size = sizeof(int16_t) * 2; // CS16, CF32 (after conversion)
-            } else if (demod->load_info.format == PULSE_OOK) {
-                // ignore
-            } else {
-                print_logf(LOG_ERROR, "Input", "Input format invalid \"%s\"", file_info_string(&demod->load_info));
-                break;
-            }
-            if (cfg->verbosity >= LOG_NOTICE) {
-                print_logf(LOG_NOTICE, "Input", "Input format \"%s\"", file_info_string(&demod->load_info));
-            }
-            demod->sample_file_pos = 0.0;
-
-            // special case for pulse data file-inputs
-            if (demod->load_info.format == PULSE_OOK) {
-                while (!cfg->exit_async) {
-                    pulse_data_load(in_file, &demod->pulse_data, cfg->samp_rate);
-                    if (!demod->pulse_data.num_pulses)
-                        break;
-
-                    for (void **iter2 = demod->dumper.elems; iter2 && *iter2; ++iter2) {
-                        file_info_t const *dumper = *iter2;
-                        if (dumper->format == VCD_LOGIC) {
-                            pulse_data_print_vcd(dumper->file, &demod->pulse_data, '\'');
-                        } else if (dumper->format == PULSE_OOK) {
-                            pulse_data_dump(dumper->file, &demod->pulse_data);
-                        } else {
-                            print_logf(LOG_ERROR, "Input", "Dumper (%s) not supported on OOK input", dumper->spec);
-                            exit(1);
-                        }
-                    }
-
-                    if (demod->pulse_data.fsk_f2_est) {
-                        run_fsk_demods(&demod->r_devs, &demod->pulse_data);
-                    }
-                    else {
-                        int p_events = run_ook_demods(&demod->r_devs, &demod->pulse_data);
-                        if (cfg->verbosity >= LOG_DEBUG)
-                            pulse_data_print(&demod->pulse_data);
-                        if (demod->analyze_pulses && (cfg->grab_mode <= 1 || (cfg->grab_mode == 2 && p_events == 0) || (cfg->grab_mode == 3 && p_events > 0))) {
-                            r_device device = {.log_fn = log_device_handler, .output_ctx = cfg};
-                            pulse_analyzer(&demod->pulse_data, PULSE_DATA_OOK, &device);
-                        }
-                    }
-                }
-
-                if (in_file != stdin) {
-                    fclose(in_file);
-                }
-
-                continue;
-            }
-
-            // default case for file-inputs
-            int n_blocks = 0;
-            unsigned long n_read;
-            delay_timer_t delay_timer;
-            delay_timer_init(&delay_timer);
-            do {
-                // Replay in realtime if requested
-                if (cfg->in_replay) {
-                    // per block delay
-                    unsigned delay_us = (unsigned)(1000000llu * DEFAULT_BUF_LENGTH / cfg->samp_rate / demod->sample_size / cfg->in_replay);
-                    if (demod->load_info.format == CF32_IQ)
-                        delay_us /= 2; // adjust for float only reading half as many samples
-                    delay_timer_wait(&delay_timer, delay_us);
-                }
-                // Convert CF32 file to CS16 buffer
-                if (demod->load_info.format == CF32_IQ) {
-                    n_read = fread(test_mode_float_buf, sizeof(float), DEFAULT_BUF_LENGTH / 2, in_file);
-                    // clamp float to [-1,1] and scale to Q0.15
-                    for (unsigned long n = 0; n < n_read; n++) {
-                        int s_tmp = test_mode_float_buf[n] * INT16_MAX;
-                        if (s_tmp < -INT16_MAX)
-                            s_tmp = -INT16_MAX;
-                        else if (s_tmp > INT16_MAX)
-                            s_tmp = INT16_MAX;
-                        ((int16_t *)test_mode_buf)[n] = s_tmp;
-                    }
-                    n_read *= 2; // convert to byte count
-                } else {
-                    n_read = fread(test_mode_buf, 1, DEFAULT_BUF_LENGTH, in_file);
-
-                    // Convert CS8 file to CU8 buffer
-                    if (demod->load_info.format == CS8_IQ) {
-                        for (unsigned long n = 0; n < n_read; n++) {
-                            test_mode_buf[n] = ((int8_t)test_mode_buf[n]) + 128;
-                        }
-                    }
-                }
-                if (n_read == 0) break;  // sdr_callback() will Segmentation Fault with len=0
-                demod->sample_file_pos = ((float)n_blocks * DEFAULT_BUF_LENGTH + n_read) / cfg->samp_rate / demod->sample_size;
-                n_blocks++; // this assumes n_read == DEFAULT_BUF_LENGTH
-                sdr_callback(test_mode_buf, n_read, cfg);
-            } while (n_read != 0 && !cfg->exit_async);
-
-            // Call a last time with cleared samples to ensure EOP detection
-            if (demod->sample_size == 2) { // CU8
-                memset(test_mode_buf, 128, DEFAULT_BUF_LENGTH); // 128 is 0 in unsigned data
-                // or is 127.5 a better 0 in cu8 data?
-                //for (unsigned long n = 0; n < DEFAULT_BUF_LENGTH/2; n++)
-                //    ((uint16_t *)test_mode_buf)[n] = 0x807f;
-            }
-            else { // CF32, CS16
-                    memset(test_mode_buf, 0, DEFAULT_BUF_LENGTH);
-            }
-            demod->sample_file_pos = ((float)n_blocks + 1) * DEFAULT_BUF_LENGTH / cfg->samp_rate / demod->sample_size;
-            sdr_callback(test_mode_buf, DEFAULT_BUF_LENGTH, cfg);
-
-            //Always classify a signal at the end of the file
-            if (demod->am_analyze)
-                am_analyze_classify(demod->am_analyze);
-            if (cfg->verbosity >= LOG_NOTICE) {
-                print_logf(LOG_NOTICE, "Input", "Test mode file issued %d packets", n_blocks);
-            }
-            reset_sdr_callback(cfg);
-
-            if (in_file != stdin) {
-                fclose(in_file);
-            }
-        }
-
-        close_dumpers(cfg);
-        free(test_mode_buf);
-        free(test_mode_float_buf);
-        
-        flush_outputs(cfg);
-        r_free_cfg(cfg);
-        exit(0);
-    }
-
-    // Normal case, no test data, no in files
-    if (cfg->sr_filename) {
-        print_logf(LOG_ERROR, "Input", "SR writing not recommended for live input");
-        exit(1);
-    }
-
-#ifndef _WIN32
-    struct sigaction sigact;
-    sigact.sa_handler = sighandler;
-    sigemptyset(&sigact.sa_mask);
-    sigact.sa_flags = 0;
-    sigaction(SIGHUP, &sigact, NULL);
-    sigaction(SIGINT, &sigact, NULL);
-    sigaction(SIGTERM, &sigact, NULL);
-    sigaction(SIGQUIT, &sigact, NULL);
-    sigaction(SIGPIPE, &sigact, NULL);
-    sigaction(SIGUSR1, &sigact, NULL);
-    sigaction(SIGINFO, &sigact, NULL);
-#else
-    SetConsoleCtrlHandler((PHANDLER_ROUTINE)console_handler, TRUE);
-#endif
-
-    // TODO: remove this before next release
-    print_log(LOG_NOTICE, "Input", "The internals of input handling changed, read about and report problems on PR #1978");
-
-        // Check for RabbitMQ input BEFORE starting SDR
-    if (g_rabbitmq_input_url) {
-        // register default decoders ONLY for RabbitMQ input mode
-        if (!cfg->no_default_devices) {
-            register_all_protocols(cfg, 0); // register all defaults
-        }
-        
-        // Initialize RabbitMQ or ASN.1 input
-        rtl433_input_config_t input_config;
-        
-        if (strncmp(g_rabbitmq_input_url, "asn1://", 7) == 0) {
-            // ASN.1 input
-            if (rtl433_input_init_asn1_from_url(&input_config, g_rabbitmq_input_url, 
-                                               rabbitmq_pulse_handler, cfg) != 0) {
-                fprintf(stderr, "Failed to initialize ASN.1 input from URL: %s\n", g_rabbitmq_input_url);
-                return -1;
-            }
-        } else {
-            // RabbitMQ JSON input
-            if (rtl433_input_init_from_url(&input_config, g_rabbitmq_input_url, 
-                                           rabbitmq_pulse_handler, cfg) != 0) {
-                fprintf(stderr, "Failed to initialize RabbitMQ input from URL: %s\n", g_rabbitmq_input_url);
-                return -1;
-            }
-        }
-        
-        // Start reading messages in a loop (similar to SDR mode)
-        while (!cfg->exit_async) {
-            int messages_received = rtl433_input_read_message(&input_config, 1000); // 1 second timeout
-            
-            if (messages_received < 0) {
-                fprintf(stderr, "Connection error, trying to reconnect...\n");
-                sleep(2); // Wait before retry
-                continue;
-            }
-            
-            // No timeout error for no messages - just continue loop like SDR
-            if (messages_received == 0) {
-                // No messages - this is normal, just continue
-                continue; 
-            }
-        }
-        
-        
-        
-        rtl433_input_cleanup(&input_config);
-        // Continue to final cleanup instead of early return
-    }
-
-    // Normal SDR processing when no RabbitMQ input
-    if (cfg->dev_mode != DEVICE_MODE_MANUAL) {
-        r = start_sdr(cfg);
-        if (r < 0) {
-            exit(2);
-        }
-    }
-
-    if (cfg->duration > 0) {
-        time(&cfg->stop_time);
-        cfg->stop_time += cfg->duration;
-    }
-
-    time(&cfg->hop_start_time);
-
-    // add dummy socket to receive broadcasts
-    struct mg_add_sock_opts opts = {.user_data = cfg};
-    struct mg_connection *nc = mg_add_sock_opt(get_mgr(cfg), INVALID_SOCKET, timer_handler, opts);
-    // Send us MG_EV_TIMER event after 2.5 seconds
-    mg_set_timer(nc, mg_time() + 2.5);
-
-    while (!cfg->exit_async) {
-        mg_mgr_poll(cfg->mgr, 500);
-    }
-    if (cfg->verbosity >= LOG_INFO)
-        print_log(LOG_INFO, "rtl_433", "stopping...");
-    // final polls to drain the broadcast
-    //while (cfg->exit_async < 2) {
-    //    mg_mgr_poll(cfg->mgr, 100);
-    //}
-    sdr_stop(cfg->dev);
-    //print_log(LOG_INFO, "rtl_433", "stopped.");
-
-    if (cfg->report_stats > 0) {
-        event_occurred_handler(cfg, create_report_data(cfg, cfg->report_stats));
-        flush_report_data(cfg);
-    }
-
-    if (!cfg->exit_async) {
-        print_logf(LOG_ERROR, "rtl_433", "Library error %d, exiting...", r);
-        cfg->exit_code = r;
-    }
-
-    if (cfg->exit_code >= 0)
-        r = cfg->exit_code;
-    
-    // Clean up RabbitMQ input URL
-    if (g_rabbitmq_input_url) {
-        free(g_rabbitmq_input_url);
-        g_rabbitmq_input_url = NULL;
-    }
-
-    // Flush output handlers before cleanup
-    flush_outputs(cfg);
-    
-    r_free_cfg(cfg);
-
-    return r >= 0 ? r : -r;
+/** @file
+    rtl_433, turns your Realtek RTL2832 based DVB dongle into a 433.92MHz generic data receiver.
+
+    Copyright (C) 2012 by Benjamin Larsson <benjamin@southpole.se>
+
+    Based on rtl_sdr
+    Copyright (C) 2012 by Steve Markgraf <steve@steve-m.de>
+
+    This program is free software; you can redistribute it and/or modify
+    it under the terms of the GNU General Public License as published by
+    the Free Software Foundation; either version 2 of the License, or
+    (at your option) any later version.
+
+    This program is distributed in the hope that it will be useful,
+    but WITHOUT ANY WARRANTY; without even the implied warranty of
+    MERCHANTABILITY or FITNESS FOR A PARTICULAR PURPOSE.  See the
+    GNU General Public License for more details.
+
+    You should have received a copy of the GNU General Public License
+    along with this program.  If not, see <http://www.gnu.org/licenses/>.
+*/
+
+#include <stdio.h>
+#include <stdlib.h>
+#include <stdint.h>
+#include <stdbool.h>
+#include <string.h>
+#include <errno.h>
+#include <signal.h>
+
+#include "rtl_433.h"
+#include "r_private.h"
+#include "r_device.h"
+#include "r_api.h"
+#include "sdr.h"
+#include "baseband.h"
+#include "pulse_analyzer.h"
+#include "pulse_detect.h"
+#include "pulse_detect_fsk.h"
+#include "pulse_slicer.h"
+#include "rfraw.h"
+#include "data.h"
+#include "raw_output.h"
+#include "r_util.h"
+#include "optparse.h"
+#include "abuf.h"
+#include "fileformat.h"
+#include "samp_grab.h"
+#include "am_analyze.h"
+#include "confparse.h"
+#include "term_ctl.h"
+#include "compat_paths.h"
+#include "logger.h"
+#include "fatal.h"
+#include "write_sigrok.h"
+#include "mongoose.h"
+#include "rtl433_input.h"
+#include "output_rabbitmq.h"
+#include "output_asn1.h"
+
+#ifdef _WIN32
+#include <io.h>
+#include <fcntl.h>
+#ifdef _MSC_VER
+#define F_OK 0
+#endif
+#endif
+#ifndef _MSC_VER
+#include <unistd.h>
+#endif
+
+#ifndef _MSC_VER
+#include <getopt.h>
+#else
+#include "getopt/getopt.h"
+#endif
+
+// RabbitMQ input support
+#include "rtl433_input.h"
+#include "rtl433_pulse_enhanced.h"
+#include "rtl433_override.h"
+#include "rtl433_rfraw.h"
+static char *g_rabbitmq_input_url = NULL;
+
+// Global variable to track RabbitMQ output configuration
+static int g_rabbitmq_output_enabled = 0;
+
+// Global variable to share raw_mode with output modules
+int g_rtl433_raw_mode = 0;
+
+// Statistics for signal processing (both client and server modes)
+static struct {
+    int total_received;
+    int total_sent;
+    int successfully_reconstructed;
+    int successfully_decoded;
+    int reconstruction_failed;
+    int decoding_failed;
+} signal_stats = {0};
+
+// RabbitMQ input processing function
+static void rabbitmq_pulse_handler(pulse_data_t *pulse_data, void *user_data) {
+    r_cfg_t *cfg = (r_cfg_t*)user_data;
+    
+    if (!pulse_data || !cfg) {
+        return;
+    }
+    
+    signal_stats.total_received++;
+    fprintf(stderr, "📊 RabbitMQ: Processing pulse data: %d pulses [Signal #%d]\n", 
+            pulse_data->num_pulses, signal_stats.total_received);
+    
+    // Process pulse data through rtl_433 decoders
+    int events = 0;
+    
+    // Check if this is FSK signal (FSK if both freq1 and freq2 are present and different)
+    if (pulse_data->freq1_hz > 0 && pulse_data->freq2_hz > 0 && 
+        pulse_data->freq1_hz != pulse_data->freq2_hz) {
+        events = run_fsk_demods(&cfg->demod->r_devs, pulse_data);
+        if (events > 0) {
+            signal_stats.successfully_decoded++;
+        } else {
+            signal_stats.decoding_failed++;
+        }
+    } else {
+        events = run_ook_demods(&cfg->demod->r_devs, pulse_data);
+        if (events > 0) {
+            signal_stats.successfully_decoded++;
+        } else {
+            signal_stats.decoding_failed++;
+        }
+    }
+    
+}
+
+// note that Clang has _Noreturn but it's C11
+// #if defined(__clang__) ...
+#if !defined _Noreturn
+#if defined(__GNUC__)
+#define _Noreturn __attribute__((noreturn))
+#elif defined(_MSC_VER)
+#define _Noreturn __declspec(noreturn)
+#else
+#define _Noreturn
+#endif
+#endif
+
+// STDERR_FILENO is not defined in at least MSVC
+#ifndef STDERR_FILENO
+#define STDERR_FILENO 2
+#endif
+
+#ifdef _WIN32
+#include <windows.h>
+#define usleep(us) Sleep((us) / 1000)
+#endif
+
+typedef struct timeval delay_timer_t;
+
+static void delay_timer_init(delay_timer_t *delay_timer)
+{
+    // set to current wall clock
+    get_time_now(delay_timer);
+}
+
+static void delay_timer_wait(delay_timer_t *delay_timer, unsigned delay_us)
+{
+    // sync to wall clock
+    struct timeval now_tv;
+    get_time_now(&now_tv);
+
+    time_t elapsed_s  = now_tv.tv_sec - delay_timer->tv_sec;
+    time_t elapsed_us = 1000000 * elapsed_s + now_tv.tv_usec - delay_timer->tv_usec;
+
+    // set next wanted start time
+    delay_timer->tv_usec += delay_us;
+    while (delay_timer->tv_usec > 1000000) {
+        delay_timer->tv_usec -= 1000000;
+        delay_timer->tv_sec += 1;
+    }
+
+    if ((time_t)delay_us > elapsed_us)
+        usleep(delay_us - elapsed_us);
+}
+
+r_device *flex_create_device(char *spec); // maybe put this in some header file?
+
+static void print_version(void)
+{
+    fprintf(stderr, "%s\n", version_string());
+}
+
+_Noreturn
+static void usage(int exit_code)
+{
+    term_help_fprintf(exit_code ? stderr : stdout,
+            "Generic RF data receiver and decoder for ISM band devices using RTL-SDR and SoapySDR.\n"
+            "Full documentation is available at https://triq.org/\n"
+            "\nUsage:\n"
+#ifdef _WIN32
+            "  A \"rtl_433.conf\" file is searched in the current dir, %%LocalAppData%%, %%ProgramData%%,\n"
+            "  e.g. \"C:\\Users\\username\\AppData\\Local\\rtl_433\\\", \"C:\\ProgramData\\rtl_433\\\",\n"
+            "  then command line args will be parsed in order.\n"
+#else
+            "  A \"rtl_433.conf\" file is searched in \"./\", XDG_CONFIG_HOME e.g. \"$HOME/.config/rtl_433/\",\n"
+            "  SYSCONFDIR e.g. \"/usr/local/etc/rtl_433/\", then command line args will be parsed in order.\n"
+#endif
+            "\t\t= General options =\n"
+            "  [-V] Output the version string and exit\n"
+            "  [-v] Increase verbosity (can be used multiple times).\n"
+            "       -v : verbose notice, -vv : verbose info, -vvv : debug, -vvvv : trace.\n"
+            "  [-c <path>] Read config options from a file\n"
+            "\t\t= Tuner options =\n"
+            "  [-d <RTL-SDR USB device index> | :<RTL-SDR USB device serial> | <SoapySDR device query> | rtl_tcp | help]\n"
+            "  [-g <gain> | help] (default: auto)\n"
+            "  [-t <settings>] apply a list of keyword=value settings to the SDR device\n"
+            "       e.g. for SoapySDR -t \"antenna=A,bandwidth=4.5M,rfnotch_ctrl=false\"\n"
+            "       for RTL-SDR use \"direct_samp[=1]\", \"offset_tune[=1]\", \"digital_agc[=1]\", \"biastee[=1]\"\n"
+            "  [-f <frequency>] Receive frequency(s) (default: %d Hz)\n"
+            "  [-H <seconds>] Hop interval for polling of multiple frequencies (default: %d seconds)\n"
+            "  [-p <ppm_error>] Correct rtl-sdr tuner frequency offset error (default: 0)\n"
+            "  [-s <sample rate>] Set sample rate (default: %d Hz)\n"
+            "  [-D quit | restart | pause | manual] Input device run mode options (default: quit).\n"
+            "\t\t= Demodulator options =\n"
+            "  [-R <device> | help] Enable only the specified device decoding protocol (can be used multiple times)\n"
+            "       Specify a negative number to disable a device decoding protocol (can be used multiple times)\n"
+            "  [-X <spec> | help] Add a general purpose decoder (prepend -R 0 to disable all decoders)\n"
+            "  [-Y auto | classic | minmax] FSK pulse detector mode.\n"
+            "  [-Y level=<dB level>] Manual detection level used to determine pulses (-1.0 to -30.0) (0=auto).\n"
+            "  [-Y minlevel=<dB level>] Manual minimum detection level used to determine pulses (-1.0 to -99.0).\n"
+            "  [-Y minsnr=<dB level>] Minimum SNR to determine pulses (1.0 to 99.0).\n"
+            "  [-Y autolevel] Set minlevel automatically based on average estimated noise.\n"
+            "  [-Y squelch] Skip frames below estimated noise level to reduce cpu load.\n"
+            "  [-Y ampest | magest] Choose amplitude or magnitude level estimator.\n"
+            "\t\t= Analyze/Debug options =\n"
+            "  [-A] Pulse Analyzer. Enable pulse analysis and decode attempt.\n"
+            "       Disable all decoders with -R 0 if you want analyzer output only.\n"
+            "  [-y <code>] Verify decoding of demodulated test data (e.g. \"{25}fb2dd58\") with enabled devices\n"
+            "\t\t= File I/O options =\n"
+            "  [-S none | all | unknown | known] Signal auto save. Creates one file per signal.\n"
+            "       Note: Saves raw I/Q samples (uint8 pcm, 2 channel). Preferred mode for generating test files.\n"
+            "  [-r <filename> | help] Read data from input file instead of a receiver\n"
+            "  [-w <filename> | help] Save data stream to output file (a '-' dumps samples to stdout)\n"
+            "  [-W <filename> | help] Save data stream to output file, overwrite existing file\n"
+            "\t\t= Data output options =\n"
+            "  [-F log | kv | json | csv | mqtt | rabbitmq | influx | syslog | trigger | rtl_tcp | http | null | help] Produce decoded output in given format.\n"
+            "       Append output to file with :<filename> (e.g. -F csv:log.csv), defaults to stdout.\n"
+            "       Specify host/port for syslog with e.g. -F syslog:127.0.0.1:1514\n"
+            "  [-M time[:<options>] | protocol | level | noise[:<secs>] | stats | bits | help] Add various meta data to each output.\n"
+            "  [-K FILE | PATH | <tag> | <key>=<tag>] Add an expanded token or fixed tag to every output line.\n"
+            "  [-C native | si | customary] Convert units in decoded output.\n"
+            "  [-n <value>] Specify number of samples to take (each sample is an I/Q pair)\n"
+            "  [-T <seconds>] Specify number of seconds to run, also 12:34 or 1h23m45s\n"
+            "  [-E hop | quit] Hop/Quit after outputting successful event(s)\n"
+            "  [-Q [mode]] Queue routing mode for RabbitMQ and ASN.1 outputs\n"
+            "       0 or 3: both queues (signals+detected) [default], 1: signals only, 2: detected only\n"
+            "  [-h] Output this usage help and exit\n"
+            "       Use -d, -g, -R, -X, -F, -M, -r, -w, or -W without argument for more help\n\n",
+            DEFAULT_FREQUENCY, DEFAULT_HOP_TIME, DEFAULT_SAMPLE_RATE);
+    exit(exit_code);
+}
+
+_Noreturn
+static void help_protocols(r_device *devices, unsigned num_devices, int exit_code)
+{
+    unsigned i;
+    char disabledc;
+
+    if (devices) {
+        FILE *fp = exit_code ? stderr : stdout;
+        term_help_fprintf(fp,
+                "\t\t= Supported device protocols =\n");
+        for (i = 0; i < num_devices; i++) {
+            disabledc = devices[i].disabled ? '*' : ' ';
+            if (devices[i].disabled <= 2) // if not hidden
+                fprintf(fp, "    [%02u]%c %s\n", i + 1, disabledc, devices[i].name);
+        }
+        fprintf(fp, "\n* Disabled by default, use -R n or a conf file to enable\n");
+    }
+    exit(exit_code);
+}
+
+_Noreturn
+static void help_device_selection(void)
+{
+    term_help_fprintf(stdout,
+            "\t\t= Input device selection =\n"
+#ifdef RTLSDR
+            "\tRTL-SDR device driver is available.\n"
+#else
+            "\tRTL-SDR device driver is not available.\n"
+#endif
+            "  [-d <RTL-SDR USB device index>] (default: 0)\n"
+            "  [-d :<RTL-SDR USB device serial (can be set with rtl_eeprom -s)>]\n"
+            "\tTo set gain for RTL-SDR use -g <gain> to set an overall gain in dB.\n"
+#ifdef SOAPYSDR
+            "\tSoapySDR device driver is available.\n"
+#else
+            "\tSoapySDR device driver is not available.\n"
+#endif
+            "  [-d \"\"] Open default SoapySDR device\n"
+            "  [-d driver=rtlsdr] Open e.g. specific SoapySDR device\n"
+            "\tTo set gain for SoapySDR use -g ELEM=val,ELEM=val,... e.g. -g LNA=20,TIA=8,PGA=2 (for LimeSDR).\n"
+            "  [-d rtl_tcp[:[//]host[:port]] (default: localhost:1234)\n"
+            "\tSpecify host/port to connect to with e.g. -d rtl_tcp:127.0.0.1:1234\n");
+    exit(0);
+}
+
+_Noreturn
+static void help_gain(void)
+{
+    term_help_fprintf(stdout,
+            "\t\t= Gain option =\n"
+            "  [-g <gain>] (default: auto)\n"
+            "\tFor RTL-SDR: gain in dB (\"0\" is auto).\n"
+            "\tFor SoapySDR: gain in dB for automatic distribution (\"\" is auto), or string of gain elements.\n"
+            "\tE.g. \"LNA=20,TIA=8,PGA=2\" for LimeSDR.\n");
+    exit(0);
+}
+
+_Noreturn
+static void help_device_mode(void)
+{
+    term_help_fprintf(stdout,
+            "\t\t= Input device run mode =\n"
+            "  [-D quit | restart | pause | manual] Input device run mode options (default: quit).\n"
+            "\tSupported input device run modes:\n"
+            "\t  quit: Quit on input device errors (default)\n"
+            "\t  restart: Restart the input device on errors\n"
+            "\t  pause: Pause the input device on errors, waits for e.g. HTTP-API control\n"
+            "\t  manual: Do not start an input device, waits for e.g. HTTP-API control\n"
+            "\tWithout this option the default is to start the SDR and quit on errors.\n");
+    exit(0);
+}
+
+_Noreturn
+static void help_output(void)
+{
+    term_help_fprintf(stdout,
+            "\t\t= Output format option =\n"
+            "  [-F log|kv|json|csv|mqtt|rabbitmq|influx|syslog|trigger|rtl_tcp|http|null] Produce decoded output in given format.\n"
+            "\tWithout this option the default is LOG and KV output. Use \"-F null\" to remove the default.\n"
+            "\tAppend output to file with :<filename> (e.g. -F csv:log.csv), defaults to stdout.\n"
+            "  [-F mqtt[s][:[//]host[:port][,<options>]] (default: localhost:1883)\n"
+            "\tSpecify MQTT server with e.g. -F mqtt://localhost:1883\n"
+            "\tDefault user and password are read from MQTT_USERNAME and MQTT_PASSWORD env vars.\n"
+            "\tAdd MQTT options with e.g. -F \"mqtt://host:1883,opt=arg\"\n"
+            "\tMQTT options are: user=foo, pass=bar, retain[=0|1], <format>[=topic]\n"
+            "\tSupported MQTT formats: (default is all)\n"
+            "\t  availability: posts availability (online/offline)\n"
+            "\t  events: posts JSON event data, default \"<base>/events\"\n"
+            "\t  states: posts JSON state data, default \"<base>/states\"\n"
+            "\t  devices: posts device and sensor info in nested topics,\n"
+            "\t           default \"<base>/devices[/type][/model][/subtype][/channel][/id]\"\n"
+            "\tA base topic can be set with base=<topic>, default is \"rtl_433/HOSTNAME\".\n"
+            "\tAny topic string overrides the base topic and will expand keys like [/model]\n"
+            "\tE.g. -F \"mqtt://localhost:1883,user=USERNAME,pass=PASSWORD,retain=0,devices=rtl_433[/id]\"\n"
+            "\tFor TLS use e.g. -F \"mqtts://host,tls_cert=<path>,tls_key=<path>,tls_ca_cert=<path>\"\n"
+            "\tWith MQTT each rtl_433 instance needs a distinct driver selection. The MQTT Client-ID is computed from the driver string.\n"
+            "\tIf you use multiple RTL-SDR, perhaps set a serial and select by that (helps not to get the wrong antenna).\n"
+            "  [-F rabbitmq[:[//]host[:port][/<vhost>]] (default: localhost:5672)\n"
+            "\tSpecify RabbitMQ server with e.g. -F rabbitmq://guest:guest@localhost:5672/rtl_433\n"
+            "\tRabbitMQ will send raw signals to 'signals' queue and decoded devices to 'detected' queue.\n"
+            "  [-F influx[:[//]host[:port][/<path and options>]]\n"
+            "\tSpecify InfluxDB 2.0 server with e.g. -F \"influx://localhost:9999/api/v2/write?org=<org>&bucket=<bucket>,token=<authtoken>\"\n"
+            "\tSpecify InfluxDB 1.x server with e.g. -F \"influx://localhost:8086/write?db=<db>&p=<password>&u=<user>\"\n"
+            "\t  Additional parameter -M time:unix:usec:utc for correct timestamps in InfluxDB recommended\n"
+            "  [-F syslog[:[//]host[:port] (default: localhost:514)\n"
+            "\tSpecify host/port for syslog with e.g. -F syslog:127.0.0.1:1514\n"
+            "  [-F trigger:/path/to/file]\n"
+            "\tAdd an output that writes a \"1\" to the path for each event, use with a e.g. a GPIO\n"
+            "  [-F rtl_tcp[:[//]bind[:port]] (default: localhost:1234)\n"
+            "\tAdd a rtl_tcp pass-through server\n"
+            "  [-F http[:[//]bind[:port]] (default: 0.0.0.0:8433)\n"
+            "\tAdd a HTTP API server, a UI is at e.g. http://localhost:8433/\n");
+    exit(0);
+}
+
+_Noreturn
+static void help_tags(void)
+{
+    term_help_fprintf(stdout,
+            "\t\t= Data tags option =\n"
+            "  [-K FILE | PATH | <tag> | <key>=<tag>] Add an expanded token or fixed tag to every output line.\n"
+            "\tIf <tag> is \"FILE\" or \"PATH\" an expanded token will be added.\n"
+            "\tThe <tag> can also be a GPSd URL, e.g.\n"
+            "\t\t\"-K gpsd,lat,lon\" (report lat and lon keys from local gpsd)\n"
+            "\t\t\"-K loc=gpsd,lat,lon\" (report lat and lon in loc object)\n"
+            "\t\t\"-K gpsd\" (full json TPV report, in default \"gps\" object)\n"
+            "\t\t\"-K foo=gpsd://127.0.0.1:2947\" (with key and address)\n"
+            "\t\t\"-K bar=gpsd,nmea\" (NMEA default GPGGA report)\n"
+            "\t\t\"-K rmc=gpsd,nmea,filter='$GPRMC'\" (NMEA GPRMC report)\n"
+            "\tAlso <tag> can be a generic tcp address, e.g.\n"
+            "\t\t\"-K foo=tcp:localhost:4000\" (read lines as TCP client)\n"
+            "\t\t\"-K bar=tcp://127.0.0.1:3000,init='subscribe tags\\r\\n'\"\n"
+            "\t\t\"-K baz=tcp://127.0.0.1:5000,filter='a prefix to match'\"\n");
+    exit(0);
+}
+
+_Noreturn
+static void help_meta(void)
+{
+    term_help_fprintf(stdout,
+            "\t\t= Meta information option =\n"
+            "  [-M time[:<options>]|protocol|level|noise[:<secs>]|stats|bits] Add various metadata to every output line.\n"
+            "\tUse \"time\" to add current date and time meta data (preset for live inputs).\n"
+            "\tUse \"time:rel\" to add sample position meta data (preset for read-file and stdin).\n"
+            "\tUse \"time:unix\" to show the seconds since unix epoch as time meta data. This is always UTC.\n"
+            "\tUse \"time:iso\" to show the time with ISO-8601 format (YYYY-MM-DD\"T\"hh:mm:ss).\n"
+            "\tUse \"time:off\" to remove time meta data.\n"
+            "\tUse \"time:usec\" to add microseconds to date time meta data.\n"
+            "\tUse \"time:tz\" to output time with timezone offset.\n"
+            "\tUse \"time:utc\" to output time in UTC.\n"
+            "\t\t(this may also be accomplished by invocation with TZ environment variable set).\n"
+            "\t\t\"usec\" and \"utc\" can be combined with other options, eg. \"time:iso:utc\" or \"time:unix:usec\".\n"
+            "\tUse \"replay[:N]\" to replay file inputs at (N-times) realtime.\n"
+            "\tUse \"protocol\" / \"noprotocol\" to output the decoder protocol number meta data.\n"
+            "\tUse \"level\" to add Modulation, Frequency, RSSI, SNR, and Noise meta data.\n"
+            "\tUse \"noise[:<secs>]\" to report estimated noise level at intervals (default: 10 seconds).\n"
+            "\tUse \"stats[:[<level>][:<interval>]]\" to report statistics (default: 600 seconds).\n"
+            "\t  level 0: no report, 1: report successful devices, 2: report active devices, 3: report all\n"
+            "\tUse \"bits\" to add bit representation to code outputs (for debug).\n");
+    exit(0);
+}
+
+_Noreturn
+static void help_read(void)
+{
+    term_help_fprintf(stdout,
+            "\t\t= Read file option =\n"
+            "  [-r <filename>] Read data from input file instead of a receiver\n"
+            "\tParameters are detected from the full path, file name, and extension.\n\n"
+            "\tA center frequency is detected as (fractional) number suffixed with 'M',\n"
+            "\t'Hz', 'kHz', 'MHz', or 'GHz'.\n\n"
+            "\tA sample rate is detected as (fractional) number suffixed with 'k',\n"
+            "\t'sps', 'ksps', 'Msps', or 'Gsps'.\n\n"
+            "\tFile content and format are detected as parameters, possible options are:\n"
+            "\t'cu8', 'cs16', 'cf32' ('IQ' implied), and 'am.s16'.\n\n"
+            "\tParameters must be separated by non-alphanumeric chars and are case-insensitive.\n"
+            "\tOverrides can be prefixed, separated by colon (':')\n\n"
+            "\tE.g. default detection by extension: path/filename.am.s16\n"
+            "\tforced overrides: am:s16:path/filename.ext\n\n"
+            "\tReading from pipes also support format options.\n"
+            "\tE.g reading complex 32-bit float: CU32:-\n");
+    exit(0);
+}
+
+_Noreturn
+static void help_write(void)
+{
+    term_help_fprintf(stdout,
+            "\t\t= Write file option =\n"
+            "  [-w <filename>] Save data stream to output file (a '-' dumps samples to stdout)\n"
+            "  [-W <filename>] Save data stream to output file, overwrite existing file\n"
+            "\tParameters are detected from the full path, file name, and extension.\n\n"
+            "\tFile content and format are detected as parameters, possible options are:\n"
+            "\t'cu8', 'cs8', 'cs16', 'cf32' ('IQ' implied),\n"
+            "\t'am.s16', 'am.f32', 'fm.s16', 'fm.f32',\n"
+            "\t'i.f32', 'q.f32', 'logic.u8', 'ook', and 'vcd'.\n\n"
+            "\tParameters must be separated by non-alphanumeric chars and are case-insensitive.\n"
+            "\tOverrides can be prefixed, separated by colon (':')\n\n"
+            "\tE.g. default detection by extension: path/filename.am.s16\n"
+            "\tforced overrides: am:s16:path/filename.ext\n");
+    exit(0);
+}
+
+static void reset_sdr_callback(r_cfg_t *cfg)
+{
+    struct dm_state *demod = cfg->demod;
+
+    get_time_now(&demod->now);
+
+    demod->frame_start_ago   = 0;
+    demod->frame_end_ago     = 0;
+    demod->frame_event_count = 0;
+
+    demod->min_level_auto = 0.0f;
+    demod->noise_level    = 0.0f;
+
+    baseband_low_pass_filter_reset(&demod->lowpass_filter_state);
+    baseband_demod_FM_reset(&demod->demod_FM_state);
+
+    pulse_detect_reset(demod->pulse_detect);
+}
+
+static void sdr_callback(unsigned char *iq_buf, uint32_t len, void *ctx)
+{
+    //fprintf(stderr, "sdr_callback... %u\n", len);
+    r_cfg_t *cfg = ctx;
+    struct dm_state *demod = cfg->demod;
+    char time_str[LOCAL_TIME_BUFLEN];
+    unsigned long n_samples;
+
+    if (!demod) {
+        // might happen when the demod closed and we get a last data frame
+        return; // ignore the data
+    }
+
+    // do this here and not in sdr_handler so realtime replay can use rtl_tcp output
+    for (void **iter = cfg->raw_handler.elems; iter && *iter; ++iter) {
+        raw_output_t *output = *iter;
+        raw_output_frame(output, iq_buf, len);
+    }
+
+    if ((cfg->bytes_to_read > 0) && (cfg->bytes_to_read <= len)) {
+        len = cfg->bytes_to_read;
+        cfg->exit_async = 1;
+    }
+
+    // save last frame time to see if a new second started
+    time_t last_frame_sec = demod->now.tv_sec;
+    get_time_now(&demod->now);
+
+    n_samples = len / demod->sample_size;
+    if (n_samples * demod->sample_size != len) {
+        print_log(LOG_WARNING, __func__, "Sample buffer length not aligned to sample size!");
+    }
+    if (!n_samples) {
+        print_log(LOG_WARNING, __func__, "Sample buffer too short!");
+        return; // keep the watchdog timer running
+    }
+
+    // age the frame position if there is one
+    if (demod->frame_start_ago)
+        demod->frame_start_ago += n_samples;
+    if (demod->frame_end_ago)
+        demod->frame_end_ago += n_samples;
+
+    cfg->watchdog++; // reset the frame acquire watchdog
+
+    if (demod->samp_grab) {
+        samp_grab_push(demod->samp_grab, iq_buf, len);
+    }
+
+    // AM demodulation
+    float avg_db;
+    if (demod->sample_size == 2) { // CU8
+        if (demod->use_mag_est) {
+            //magnitude_true_cu8(iq_buf, demod->buf.temp, n_samples);
+            avg_db = magnitude_est_cu8(iq_buf, demod->buf.temp, n_samples);
+        }
+        else { // amp est
+            avg_db = envelope_detect(iq_buf, demod->buf.temp, n_samples);
+        }
+    } else { // CS16
+        //magnitude_true_cs16((int16_t *)iq_buf, demod->buf.temp, n_samples);
+        avg_db = magnitude_est_cs16((int16_t *)iq_buf, demod->buf.temp, n_samples);
+    }
+
+    //fprintf(stderr, "noise level: %.1f dB current: %.1f dB min level: %.1f dB\n", demod->noise_level, avg_db, demod->min_level_auto);
+    if (demod->min_level_auto == 0.0f) {
+        demod->min_level_auto = demod->min_level;
+    }
+    if (demod->noise_level == 0.0f) {
+        demod->noise_level = demod->min_level_auto - 3.0f;
+    }
+    int noise_only = avg_db < demod->noise_level + 3.0f; // or demod->min_level_auto?
+    // always process frames if loader, dumper, or analyzers are in use, otherwise skip silent frames
+    int process_frame = demod->squelch_offset <= 0 || !noise_only || demod->load_info.format || demod->analyze_pulses || demod->dumper.len || demod->samp_grab;
+    cfg->total_frames_count += 1;
+    if (noise_only) {
+        cfg->total_frames_squelch += 1;
+        demod->noise_level = (demod->noise_level * 7 + avg_db) / 8; // fast fall over 8 frames
+        // If auto_level and noise level well below min_level and significant change in noise level
+        if (demod->auto_level > 0 && demod->noise_level < demod->min_level - 3.0f
+                && fabsf(demod->min_level_auto - demod->noise_level - 3.0f) > 1.0f) {
+            demod->min_level_auto = demod->noise_level + 3.0f;
+            print_logf(LOG_WARNING, "Auto Level", "Estimated noise level is %.1f dB, adjusting minimum detection level to %.1f dB",
+                    demod->noise_level, demod->min_level_auto);
+            pulse_detect_set_levels(demod->pulse_detect, demod->use_mag_est, demod->level_limit, demod->min_level_auto, demod->min_snr, demod->detect_verbosity);
+        }
+    } else {
+        demod->noise_level = (demod->noise_level * 31 + avg_db) / 32; // slow rise over 32 frames
+    }
+    // Report noise every report_noise seconds, but only for the first frame that second
+    if (cfg->report_noise && last_frame_sec != demod->now.tv_sec && demod->now.tv_sec % cfg->report_noise == 0) {
+        print_logf(LOG_WARNING, "Auto Level", "Current %s level %.1f dB, estimated noise %.1f dB",
+                noise_only ? "noise" : "signal", avg_db, demod->noise_level);
+    }
+
+    if (process_frame) {
+        baseband_low_pass_filter(&demod->lowpass_filter_state, demod->buf.temp, demod->am_buf, n_samples);
+    }
+
+    // FM demodulation
+    // Select the correct fsk pulse detector
+    unsigned fpdm = cfg->fsk_pulse_detect_mode;
+    if (cfg->fsk_pulse_detect_mode == FSK_PULSE_DETECT_AUTO) {
+        if (cfg->frequency[cfg->frequency_index] > FSK_PULSE_DETECTOR_LIMIT)
+            fpdm = FSK_PULSE_DETECT_NEW;
+        else
+            fpdm = FSK_PULSE_DETECT_OLD;
+    }
+
+    if (demod->enable_FM_demod && process_frame) {
+        float low_pass = demod->low_pass != 0.0f ? demod->low_pass : fpdm ? 0.2f : 0.1f;
+        if (demod->sample_size == 2) { // CU8
+            baseband_demod_FM(&demod->demod_FM_state, iq_buf, demod->buf.fm, n_samples, cfg->samp_rate, low_pass);
+        } else { // CS16
+            baseband_demod_FM_cs16(&demod->demod_FM_state, (int16_t *)iq_buf, demod->buf.fm, n_samples, cfg->samp_rate, low_pass);
+        }
+    }
+
+    // Handle special input formats
+    if (demod->load_info.format == S16_AM) { // The IQ buffer is really AM demodulated data
+        if (len > sizeof(demod->am_buf))
+            FATAL("Buffer too small");
+        memcpy(demod->am_buf, iq_buf, len);
+    } else if (demod->load_info.format == S16_FM) { // The IQ buffer is really FM demodulated data
+        // we would need AM for the envelope too
+        if (len > sizeof(demod->buf.fm))
+            FATAL("Buffer too small");
+        memcpy(demod->buf.fm, iq_buf, len);
+    }
+
+    int d_events = 0; // Sensor events successfully detected
+    if (demod->r_devs.len || demod->analyze_pulses || demod->dumper.len || demod->samp_grab) {
+        // Detect a package and loop through demodulators with pulse data
+        int package_type = PULSE_DATA_OOK;  // Just to get us started
+        for (void **iter = demod->dumper.elems; iter && *iter; ++iter) {
+            file_info_t const *dumper = *iter;
+            if (dumper->format == U8_LOGIC) {
+                memset(demod->u8_buf, 0, n_samples);
+                break;
+            }
+        }
+        while (package_type && process_frame) {
+            int p_events = 0; // Sensor events successfully detected per package
+            package_type = pulse_detect_package(demod->pulse_detect, demod->am_buf, demod->buf.fm, n_samples, cfg->samp_rate, cfg->input_pos, &demod->pulse_data, &demod->fsk_pulse_data, fpdm);
+            if (package_type) {
+                // new package: set a first frame start if we are not tracking one already
+                if (!demod->frame_start_ago)
+                    demod->frame_start_ago = demod->pulse_data.start_ago;
+                // always update the last frame end
+                demod->frame_end_ago = demod->pulse_data.end_ago;
+            }
+            if (package_type == PULSE_DATA_OOK) {
+                calc_rssi_snr(cfg, &demod->pulse_data);
+                if (demod->analyze_pulses) fprintf(stderr, "Detected OOK package\t%s\n", time_pos_str(cfg, demod->pulse_data.start_ago, time_str));
+
+                p_events += run_ook_demods(&demod->r_devs, &demod->pulse_data);
+                cfg->total_frames_ook += 1;
+                cfg->total_frames_events += p_events > 0;
+                cfg->frames_ook +=1;
+                cfg->frames_events += p_events > 0;
+
+                for (void **iter = demod->dumper.elems; iter && *iter; ++iter) {
+                    file_info_t const *dumper = *iter;
+                    if (dumper->format == VCD_LOGIC) pulse_data_print_vcd(dumper->file, &demod->pulse_data, '\'');
+                    if (dumper->format == U8_LOGIC) pulse_data_dump_raw(demod->u8_buf, n_samples, cfg->input_pos, &demod->pulse_data, 0x02);
+                    if (dumper->format == PULSE_OOK) pulse_data_dump(dumper->file, &demod->pulse_data);
+                }
+
+                if (cfg->verbosity >= LOG_TRACE) pulse_data_print(&demod->pulse_data);
+                
+                // Count all processed signals for statistics (OOK)
+                signal_stats.total_sent++;
+                
+                // Send raw pulse data based on -Q parameter
+                // -Q 0 or -Q 3: both queues, -Q 1: signals only, -Q 2: skip raw signals
+                if (cfg->raw_mode == 0 || cfg->raw_mode == 1 || cfg->raw_mode == 3) {
+                    data_t *data = pulse_data_print_data(&demod->pulse_data);
+                    event_occurred_handler(cfg, data);
+                }
+                
+                // Count decoded devices in client mode (OOK)
+                if (p_events > 0) {
+                    signal_stats.successfully_decoded++;
+                }
+                // Note: Failed count added only once per signal at FSK section
+                if (demod->analyze_pulses && (cfg->grab_mode <= 1 || (cfg->grab_mode == 2 && p_events == 0) || (cfg->grab_mode == 3 && p_events > 0)) ) {
+                    r_device device = {.log_fn = log_device_handler, .output_ctx = cfg};
+                    pulse_analyzer(&demod->pulse_data, package_type, &device);
+                }
+
+            } else if (package_type == PULSE_DATA_FSK) {
+                calc_rssi_snr(cfg, &demod->fsk_pulse_data);
+                if (demod->analyze_pulses) fprintf(stderr, "Detected FSK package\t%s\n", time_pos_str(cfg, demod->fsk_pulse_data.start_ago, time_str));
+
+                p_events += run_fsk_demods(&demod->r_devs, &demod->fsk_pulse_data);
+                cfg->total_frames_fsk +=1;
+                cfg->total_frames_events += p_events > 0;
+                cfg->frames_fsk += 1;
+                cfg->frames_events += p_events > 0;
+
+                for (void **iter = demod->dumper.elems; iter && *iter; ++iter) {
+                    file_info_t const *dumper = *iter;
+                    if (dumper->format == VCD_LOGIC) pulse_data_print_vcd(dumper->file, &demod->fsk_pulse_data, '"');
+                    if (dumper->format == U8_LOGIC) pulse_data_dump_raw(demod->u8_buf, n_samples, cfg->input_pos, &demod->fsk_pulse_data, 0x04);
+                    if (dumper->format == PULSE_OOK) pulse_data_dump(dumper->file, &demod->fsk_pulse_data);
+                }
+
+                if (cfg->verbosity >= LOG_TRACE) pulse_data_print(&demod->fsk_pulse_data);
+                
+                // Count all processed signals for statistics (FSK) - but don't double count
+                // signal_stats.total_sent++; // This was already counted in OOK section
+                
+                // Send raw pulse data based on -Q parameter
+                // -Q 0 or -Q 3: both queues, -Q 1: signals only, -Q 2: skip raw signals
+                if (cfg->raw_mode == 0 || cfg->raw_mode == 1 || cfg->raw_mode == 3) {
+                    data_t *data = pulse_data_print_data(&demod->fsk_pulse_data);
+                    event_occurred_handler(cfg, data);
+                }
+                
+                // Count decoded devices in client mode (FSK)
+                if (p_events > 0) {
+                    signal_stats.successfully_decoded++;
+                } else {
+                    // Count failed decoding only if OOK also failed (no double counting)
+                    if (signal_stats.successfully_decoded == 0 || 
+                        signal_stats.successfully_decoded < signal_stats.total_sent) {
+                        signal_stats.decoding_failed++;
+                    }
+                }
+                if (demod->analyze_pulses && (cfg->grab_mode <= 1 || (cfg->grab_mode == 2 && p_events == 0) || (cfg->grab_mode == 3 && p_events > 0))) {
+                    r_device device = {.log_fn = log_device_handler, .output_ctx = cfg};
+                    pulse_analyzer(&demod->fsk_pulse_data, package_type, &device);
+                }
+            } // if (package_type == ...
+            d_events += p_events;
+        } // while (package_type)...
+
+        // add event counter to the frames currently tracked
+        demod->frame_event_count += d_events;
+
+        // end frame tracking if older than a whole buffer
+        if (demod->frame_start_ago && demod->frame_end_ago > n_samples) {
+            if (demod->samp_grab) {
+                if (cfg->grab_mode == 1
+                        || (cfg->grab_mode == 2 && demod->frame_event_count == 0)
+                        || (cfg->grab_mode == 3 && demod->frame_event_count > 0)) {
+                    unsigned frame_pad = n_samples / 8; // this could also be a fixed value, e.g. 10000 samples
+                    unsigned start_padded = demod->frame_start_ago + frame_pad;
+                    unsigned end_padded = demod->frame_end_ago - frame_pad;
+                    unsigned len_padded = start_padded - end_padded;
+                    samp_grab_write(demod->samp_grab, len_padded, end_padded);
+                }
+            }
+            demod->frame_start_ago = 0;
+            demod->frame_event_count = 0;
+        }
+
+        // dump partial pulse_data for this buffer
+        for (void **iter = demod->dumper.elems; iter && *iter; ++iter) {
+            file_info_t const *dumper = *iter;
+            if (dumper->format == U8_LOGIC) {
+                pulse_data_dump_raw(demod->u8_buf, n_samples, cfg->input_pos, &demod->pulse_data, 0x02);
+                pulse_data_dump_raw(demod->u8_buf, n_samples, cfg->input_pos, &demod->fsk_pulse_data, 0x04);
+                break;
+            }
+        }
+    }
+
+    if (demod->am_analyze) {
+        am_analyze(demod->am_analyze, demod->am_buf, n_samples, cfg->verbosity >= LOG_INFO, NULL);
+    }
+
+    for (void **iter = demod->dumper.elems; iter && *iter; ++iter) {
+        file_info_t const *dumper = *iter;
+        if (!dumper->file
+                || dumper->format == VCD_LOGIC
+                || dumper->format == PULSE_OOK)
+            continue;
+        uint8_t *out_buf = iq_buf;  // Default is to dump IQ samples
+        unsigned long out_len = n_samples * demod->sample_size;
+
+        if (dumper->format == CU8_IQ) {
+            if (demod->sample_size == 4) {
+                for (unsigned long n = 0; n < n_samples * 2; ++n)
+                    ((uint8_t *)demod->buf.temp)[n] = (((int16_t *)iq_buf)[n] / 256) + 128; // scale Q0.15 to Q0.7
+                out_buf = (uint8_t *)demod->buf.temp;
+                out_len = n_samples * 2 * sizeof(uint8_t);
+            }
+        }
+        else if (dumper->format == CS16_IQ) {
+            if (demod->sample_size == 2) {
+                for (unsigned long n = 0; n < n_samples * 2; ++n)
+                    ((int16_t *)demod->buf.temp)[n] = (iq_buf[n] * 256) - 32768; // scale Q0.7 to Q0.15
+                out_buf = (uint8_t *)demod->buf.temp; // this buffer is too small if out_block_size is large
+                out_len = n_samples * 2 * sizeof(int16_t);
+            }
+        }
+        else if (dumper->format == CS8_IQ) {
+            if (demod->sample_size == 2) {
+                for (unsigned long n = 0; n < n_samples * 2; ++n)
+                    ((int8_t *)demod->buf.temp)[n] = (iq_buf[n] - 128);
+            }
+            else if (demod->sample_size == 4) {
+                for (unsigned long n = 0; n < n_samples * 2; ++n)
+                    ((int8_t *)demod->buf.temp)[n] = ((int16_t *)iq_buf)[n] >> 8;
+            }
+            out_buf = (uint8_t *)demod->buf.temp;
+            out_len = n_samples * 2 * sizeof(int8_t);
+        }
+        else if (dumper->format == CF32_IQ) {
+            if (demod->sample_size == 2) {
+                for (unsigned long n = 0; n < n_samples * 2; ++n)
+                    ((float *)demod->buf.temp)[n] = (iq_buf[n] - 128) / 128.0f;
+            }
+            else if (demod->sample_size == 4) {
+                for (unsigned long n = 0; n < n_samples * 2; ++n)
+                    ((float *)demod->buf.temp)[n] = ((int16_t *)iq_buf)[n] / 32768.0f;
+            }
+            out_buf = (uint8_t *)demod->buf.temp; // this buffer is too small if out_block_size is large
+            out_len = n_samples * 2 * sizeof(float);
+        }
+        else if (dumper->format == S16_AM) {
+            out_buf = (uint8_t *)demod->am_buf;
+            out_len = n_samples * sizeof(int16_t);
+        }
+        else if (dumper->format == S16_FM) {
+            out_buf = (uint8_t *)demod->buf.fm;
+            out_len = n_samples * sizeof(int16_t);
+        }
+        else if (dumper->format == F32_AM) {
+            for (unsigned long n = 0; n < n_samples; ++n)
+                demod->f32_buf[n] = demod->am_buf[n] * (1.0f / 0x8000); // scale from Q0.15
+            out_buf = (uint8_t *)demod->f32_buf;
+            out_len = n_samples * sizeof(float);
+        }
+        else if (dumper->format == F32_FM) {
+            for (unsigned long n = 0; n < n_samples; ++n)
+                demod->f32_buf[n] = demod->buf.fm[n] * (1.0f / 0x8000); // scale from Q0.15
+            out_buf = (uint8_t *)demod->f32_buf;
+            out_len = n_samples * sizeof(float);
+        }
+        else if (dumper->format == F32_I) {
+            if (demod->sample_size == 2)
+                for (unsigned long n = 0; n < n_samples; ++n)
+                    demod->f32_buf[n] = (iq_buf[n * 2] - 128) * (1.0f / 0x80); // scale from Q0.7
+            else
+                for (unsigned long n = 0; n < n_samples; ++n)
+                    demod->f32_buf[n] = ((int16_t *)iq_buf)[n * 2] * (1.0f / 0x8000); // scale from Q0.15
+            out_buf = (uint8_t *)demod->f32_buf;
+            out_len = n_samples * sizeof(float);
+        }
+        else if (dumper->format == F32_Q) {
+            if (demod->sample_size == 2)
+                for (unsigned long n = 0; n < n_samples; ++n)
+                    demod->f32_buf[n] = (iq_buf[n * 2 + 1] - 128) * (1.0f / 0x80); // scale from Q0.7
+            else
+                for (unsigned long n = 0; n < n_samples; ++n)
+                    demod->f32_buf[n] = ((int16_t *)iq_buf)[n * 2 + 1] * (1.0f / 0x8000); // scale from Q0.15
+            out_buf = (uint8_t *)demod->f32_buf;
+            out_len = n_samples * sizeof(float);
+        }
+        else if (dumper->format == U8_LOGIC) { // state data
+            out_buf = demod->u8_buf;
+            out_len = n_samples;
+        }
+
+        if (fwrite(out_buf, 1, out_len, dumper->file) != out_len) {
+            print_log(LOG_ERROR, __func__, "Short write, samples lost, exiting!");
+            cfg->exit_async = 1;
+        }
+    }
+
+    cfg->input_pos += n_samples;
+    if (cfg->bytes_to_read > 0)
+        cfg->bytes_to_read -= len;
+
+    if (cfg->after_successful_events_flag && (d_events > 0)) {
+        if (cfg->after_successful_events_flag == 1) {
+            cfg->exit_async = 1;
+        }
+        else {
+            cfg->hop_now = 1;
+        }
+    }
+
+    time_t rawtime;
+    time(&rawtime);
+    // choose hop_index as frequency_index, if there are too few hop_times use the last one
+    int hop_index = cfg->hop_times > cfg->frequency_index ? cfg->frequency_index : cfg->hop_times - 1;
+    if (cfg->hop_times > 0 && cfg->frequencies > 1
+            && difftime(rawtime, cfg->hop_start_time) >= cfg->hop_time[hop_index]) {
+        cfg->hop_now = 1;
+    }
+    if (cfg->duration > 0 && rawtime >= cfg->stop_time) {
+        cfg->exit_async = 1;
+        print_log(LOG_CRITICAL, __func__, "Time expired, exiting!");
+    }
+    if (cfg->stats_now || (cfg->report_stats && cfg->stats_interval && rawtime >= cfg->stats_time)) {
+        event_occurred_handler(cfg, create_report_data(cfg, cfg->stats_now ? 3 : cfg->report_stats));
+        flush_report_data(cfg);
+        if (rawtime >= cfg->stats_time)
+            cfg->stats_time += cfg->stats_interval;
+        if (cfg->stats_now)
+            cfg->stats_now--;
+    }
+
+    if (cfg->hop_now && !cfg->exit_async) {
+        cfg->hop_now = 0;
+        time(&cfg->hop_start_time);
+        cfg->frequency_index = (cfg->frequency_index + 1) % cfg->frequencies;
+        sdr_set_center_freq(cfg->dev, cfg->frequency[cfg->frequency_index], 1);
+    }
+}
+
+static int hasopt(int test, int argc, char *argv[], char const *optstring)
+{
+    int opt;
+
+    optind = 1; // reset getopt
+    while ((opt = getopt(argc, argv, optstring)) != -1) {
+        if (opt == test || optopt == test)
+            return opt;
+    }
+    return 0;
+}
+
+static void parse_conf_option(r_cfg_t *cfg, int opt, char *arg);
+
+#define OPTSTRING "hVvqD:c:x:z:p:a:AI:S:m:M:r:w:W:l:d:t:f:H:g:s:b:n:R:X:F:K:C:T:UGy:E:Y:Q:"
+
+// these should match the short options exactly
+static struct conf_keywords const conf_keywords[] = {
+        {"help", 'h'},
+        {"verbose", 'v'},
+        {"version", 'V'},
+        {"config_file", 'c'},
+        {"report_meta", 'M'},
+        {"device", 'd'},
+        {"device_mode", 'D'},
+        {"settings", 't'},
+        {"gain", 'g'},
+        {"frequency", 'f'},
+        {"hop_interval", 'H'},
+        {"ppm_error", 'p'},
+        {"sample_rate", 's'},
+        {"protocol", 'R'},
+        {"decoder", 'X'},
+        {"register_all", 'G'},
+        {"out_block_size", 'b'},
+        {"level_limit", 'l'},
+        {"samples_to_read", 'n'},
+        {"analyze", 'a'},
+        {"analyze_pulses", 'A'},
+        {"include_only", 'I'},
+        {"read_file", 'r'},
+        {"write_file", 'w'},
+        {"overwrite_file", 'W'},
+        {"signal_grabber", 'S'},
+        {"override_short", 'z'},
+        {"override_long", 'x'},
+        {"pulse_detect", 'Y'},
+        {"output", 'F'},
+        {"output_tag", 'K'},
+        {"convert", 'C'},
+        {"duration", 'T'},
+        {"test_data", 'y'},
+        {"stop_after_successful_events", 'E'},
+        {"enable_raw_signals", 'Q'},
+        {NULL, 0}};
+
+static void parse_conf_text(r_cfg_t *cfg, char *conf)
+{
+    int opt;
+    char *arg;
+    char *p = conf;
+
+    if (!conf || !*conf)
+        return;
+
+    while ((opt = getconf(&p, conf_keywords, &arg)) != -1) {
+        parse_conf_option(cfg, opt, arg);
+    }
+}
+
+static void parse_conf_file(r_cfg_t *cfg, char const *path)
+{
+    if (!path || !*path || !strcmp(path, "null") || !strcmp(path, "0"))
+        return;
+
+    char *conf = readconf(path);
+    parse_conf_text(cfg, conf);
+    //free(conf); // TODO: check no args are dangling, then use free
+}
+
+static void parse_conf_try_default_files(r_cfg_t *cfg)
+{
+    char **paths = compat_get_default_conf_paths();
+    for (int a = 0; paths[a]; a++) {
+        // fprintf(stderr, "Trying conf file at \"%s\"...\n", paths[a]);
+        if (hasconf(paths[a])) {
+            fprintf(stderr, "Reading conf from \"%s\".\n", paths[a]);
+            parse_conf_file(cfg, paths[a]);
+            break;
+        }
+    }
+}
+
+static void parse_conf_args(r_cfg_t *cfg, int argc, char *argv[])
+{
+    int opt;
+
+    optind = 1; // reset getopt
+    while ((opt = getopt(argc, argv, OPTSTRING)) != -1) {
+        if (opt == '?')
+            opt = optopt; // allow missing arguments
+        parse_conf_option(cfg, opt, optarg);
+    }
+}
+
+static void parse_conf_option(r_cfg_t *cfg, int opt, char *arg)
+{
+    int n;
+    r_device *flex_device;
+
+    if (arg && (!strcmp(arg, "help") || !strcmp(arg, "?"))) {
+        arg = NULL; // remove the arg if it's a request for the usage help
+    }
+
+    switch (opt) {
+    case 'h':
+        usage(0);
+        break;
+    case 'V':
+        exit(0); // we already printed the version
+        break;
+    case 'v':
+        if (!arg)
+            cfg->verbosity++;
+        else
+            cfg->verbosity = atobv(arg, 1);
+        break;
+    case 'c':
+        parse_conf_file(cfg, arg);
+        break;
+    case 'd':
+        if (!arg)
+            help_device_selection();
+
+        cfg->dev_query = arg;
+        break;
+    case 'D':
+        if (!arg)
+            help_device_mode();
+
+        if (strcmp(arg, "quit") == 0) {
+            cfg->dev_mode = DEVICE_MODE_QUIT;
+        }
+        else if (strcmp(arg, "restart") == 0) {
+            cfg->dev_mode = DEVICE_MODE_RESTART;
+        }
+        else if (strcmp(arg, "pause") == 0) {
+            cfg->dev_mode = DEVICE_MODE_PAUSE;
+        }
+        else if (strcmp(arg, "manual") == 0) {
+            cfg->dev_mode = DEVICE_MODE_MANUAL;
+        }
+        else {
+            fprintf(stderr, "Invalid input device run mode: %s\n", arg);
+            help_device_mode();
+        }
+        break;
+    case 't':
+        // this option changed, check and warn if old meaning is used
+        if (!arg || *arg == '-') {
+            fprintf(stderr, "test_mode (-t) is deprecated. Use -S none|all|unknown|known\n");
+            exit(1);
+        }
+        cfg->settings_str = arg;
+        break;
+    case 'f':
+        if (cfg->frequencies < MAX_FREQS) {
+            uint32_t sr = atouint32_metric(arg, "-f: ");
+            /* If the frequency is above 800MHz sample at 1MS/s */
+            if ((sr > FSK_PULSE_DETECTOR_LIMIT) && (cfg->samp_rate == DEFAULT_SAMPLE_RATE)) {
+                cfg->samp_rate = 1000000;
+                fprintf(stderr, "\nNew defaults active, use \"-Y classic -s 250k\" if you need the old defaults\n\n");
+            }
+            cfg->frequency[cfg->frequencies++] = sr;
+        } else
+            fprintf(stderr, "Max number of frequencies reached %d\n", MAX_FREQS);
+        break;
+    case 'H':
+        if (cfg->hop_times < MAX_FREQS)
+            cfg->hop_time[cfg->hop_times++] = atoi_time(arg, "-H: ");
+        else
+            fprintf(stderr, "Max number of hop times reached %d\n", MAX_FREQS);
+        break;
+    case 'g':
+        if (!arg)
+            help_gain();
+
+        free(cfg->gain_str);
+        cfg->gain_str = strdup(arg);
+        if (!cfg->gain_str)
+            FATAL_STRDUP("parse_conf_option()");
+        break;
+    case 'G':
+        fprintf(stderr, "register_all (-G) is deprecated. Use -R or a config file to enable additional protocols.\n");
+        exit(1);
+        break;
+    case 'p':
+        cfg->ppm_error = atobv(arg, 0);
+        break;
+    case 's':
+        cfg->samp_rate = atouint32_metric(arg, "-s: ");
+        break;
+    case 'b':
+        cfg->out_block_size = atouint32_metric(arg, "-b: ");
+        break;
+    case 'l':
+        n = 1000;
+        if (arg && atoi(arg) > 0)
+            n = atoi(arg);
+        fprintf(stderr, "\n\tLevel limit has changed from \"-l %d\" to \"-Y level=%.1f\" in dB.\n\n", n, AMP_TO_DB(n));
+        exit(1);
+        break;
+    case 'n':
+        cfg->bytes_to_read = atouint32_metric(arg, "-n: ") * 2;
+        break;
+    case 'a':
+        if (atobv(arg, 1) == 42 && !cfg->demod->am_analyze) {
+            cfg->demod->am_analyze = am_analyze_create();
+        }
+        else {
+            fprintf(stderr, "\n\tUse -a for testing only. Enable if you know how ;)\n\n");
+            exit(1);
+        }
+        break;
+    case 'A':
+        cfg->demod->analyze_pulses = atobv(arg, 1);
+        break;
+    case 'I':
+        fprintf(stderr, "include_only (-I) is deprecated. Use -S none|all|unknown|known\n");
+        exit(1);
+        break;
+    case 'r':
+        if (!arg)
+            help_read();
+
+        // Check if this is RabbitMQ or ASN.1 URL
+        if (strncmp(arg, "rabbitmq://", 11) == 0 || strncmp(arg, "amqp://", 7) == 0) {
+            // Store RabbitMQ input URL
+            if (g_rabbitmq_input_url) {
+                free(g_rabbitmq_input_url);
+            }
+            g_rabbitmq_input_url = strdup(arg);
+            fprintf(stderr, "🐰 RabbitMQ input configured: %s\n", arg);
+        } else if (strncmp(arg, "asn1://", 7) == 0) {
+            // Store ASN.1 input URL
+            if (g_rabbitmq_input_url) {
+                free(g_rabbitmq_input_url);
+            }
+            g_rabbitmq_input_url = strdup(arg);
+            fprintf(stderr, "📦 ASN.1 input configured: %s\n", arg);
+        } else {
+            // Regular file input
+            add_infile(cfg, arg);
+            // TODO: file_info_check_read()
+        }
+        break;
+    case 'w':
+        if (!arg)
+            help_write();
+
+        add_dumper(cfg, arg, 0);
+        break;
+    case 'W':
+        if (!arg)
+            help_write();
+
+        add_dumper(cfg, arg, 1);
+        break;
+    case 'S':
+        if (!arg)
+            usage(1);
+        if (strcasecmp(arg, "all") == 0)
+            cfg->grab_mode = 1;
+        else if (strcasecmp(arg, "unknown") == 0)
+            cfg->grab_mode = 2;
+        else if (strcasecmp(arg, "known") == 0)
+            cfg->grab_mode = 3;
+        else
+            cfg->grab_mode = atobv(arg, 1);
+        if (cfg->grab_mode && !cfg->demod->samp_grab)
+            cfg->demod->samp_grab = samp_grab_create(SIGNAL_GRABBER_BUFFER);
+        break;
+    case 'm':
+        fprintf(stderr, "sample mode option is deprecated.\n");
+        usage(1);
+        break;
+    case 'M':
+        if (!arg)
+            help_meta();
+
+        if (!strncasecmp(arg, "time", 4)) {
+            char *p = arg_param(arg);
+            // time  time:1  time:on  time:yes
+            // time:0  time:off  time:no
+            // time:rel
+            // time:unix
+            // time:iso
+            // time:...:usec  time:...:sec
+            // time:...:utc  time:...:local
+            cfg->report_time = REPORT_TIME_DATE;
+            while (p && *p) {
+                if (!strncasecmp(p, "0", 1) || !strncasecmp(p, "no", 2) || !strncasecmp(p, "off", 3))
+                    cfg->report_time = REPORT_TIME_OFF;
+                else if (!strncasecmp(p, "1", 1) || !strncasecmp(p, "yes", 3) || !strncasecmp(p, "on", 2))
+                    cfg->report_time = REPORT_TIME_DATE;
+                else if (!strncasecmp(p, "rel", 3))
+                    cfg->report_time = REPORT_TIME_SAMPLES;
+                else if (!strncasecmp(p, "unix", 4))
+                    cfg->report_time = REPORT_TIME_UNIX;
+                else if (!strncasecmp(p, "iso", 3))
+                    cfg->report_time = REPORT_TIME_ISO;
+                else if (!strncasecmp(p, "usec", 4))
+                    cfg->report_time_hires = 1;
+                else if (!strncasecmp(p, "sec", 3))
+                    cfg->report_time_hires = 0;
+                else if (!strncasecmp(p, "tz", 2))
+                    cfg->report_time_tz = 1;
+                else if (!strncasecmp(p, "notz", 4))
+                    cfg->report_time_tz = 0;
+                else if (!strncasecmp(p, "utc", 3))
+                    cfg->report_time_utc = 1;
+                else if (!strncasecmp(p, "local", 5))
+                    cfg->report_time_utc = 0;
+                else {
+                    fprintf(stderr, "Unknown time format option: %s\n", p);
+                    help_meta();
+                }
+
+                p = arg_param(p);
+            }
+            // fprintf(stderr, "time format: %d, usec:%d utc:%d\n", cfg->report_time, cfg->report_time_hires, cfg->report_time_utc);
+        }
+
+        // TODO: old time options, remove someday
+        else if (!strcasecmp(arg, "reltime"))
+            cfg->report_time = REPORT_TIME_SAMPLES;
+        else if (!strcasecmp(arg, "notime"))
+            cfg->report_time = REPORT_TIME_OFF;
+        else if (!strcasecmp(arg, "hires"))
+            cfg->report_time_hires = 1;
+        else if (!strcasecmp(arg, "utc"))
+            cfg->report_time_utc = 1;
+        else if (!strcasecmp(arg, "noutc"))
+            cfg->report_time_utc = 0;
+
+        else if (!strcasecmp(arg, "protocol"))
+            cfg->report_protocol = 1;
+        else if (!strcasecmp(arg, "noprotocol"))
+            cfg->report_protocol = 0;
+        else if (!strcasecmp(arg, "level"))
+            cfg->report_meta = 1;
+        else if (!strncasecmp(arg, "noise", 5))
+            cfg->report_noise = atoiv(arg_param(arg), 10); // atoi_time_default()
+        else if (!strcasecmp(arg, "bits"))
+            cfg->verbose_bits = 1;
+        else if (!strcasecmp(arg, "description"))
+            cfg->report_description = 1;
+        else if (!strcasecmp(arg, "newmodel"))
+            fprintf(stderr, "newmodel option (-M) is deprecated.\n");
+        else if (!strcasecmp(arg, "oldmodel"))
+            fprintf(stderr, "oldmodel option (-M) is deprecated.\n");
+        else if (!strncasecmp(arg, "stats", 5)) {
+            // there also should be options to set whether to flush on report
+            char *p = arg_param(arg);
+            cfg->report_stats = atoiv(p, 1);
+            cfg->stats_interval = atoiv(arg_param(p), 600); // atoi_time_default()
+            time(&cfg->stats_time);
+            cfg->stats_time += cfg->stats_interval;
+        }
+        else if (!strncasecmp(arg, "replay", 6))
+            cfg->in_replay = atobv(arg_param(arg), 1);
+        else
+            cfg->report_meta = atobv(arg, 1);
+        break;
+    case 'z':
+        fprintf(stderr, "override_short (-z) is deprecated.\n");
+        break;
+    case 'x':
+        fprintf(stderr, "override_long (-x) is deprecated.\n");
+        break;
+    case 'R':
+        if (!arg)
+            help_protocols(cfg->devices, cfg->num_r_devices, 0);
+
+        // use arg of 'v', 'vv', 'vvv' as global device verbosity
+        if (*arg == 'v') {
+            int decoder_verbosity = 0;
+            for (int i = 0; arg[i] == 'v'; ++i) {
+                decoder_verbosity += 1;
+            }
+            (void)decoder_verbosity; // FIXME: use this
+            break;
+        }
+
+        n = atoi(arg);
+        if (n > cfg->num_r_devices || -n > cfg->num_r_devices) {
+            fprintf(stderr, "Protocol number specified (%d) is larger than number of protocols\n\n", n);
+            help_protocols(cfg->devices, cfg->num_r_devices, 1);
+        }
+        if ((n > 0 && cfg->devices[n - 1].disabled > 2) || (n < 0 && cfg->devices[-n - 1].disabled > 2)) {
+            fprintf(stderr, "Protocol number specified (%d) is invalid\n\n", n);
+            help_protocols(cfg->devices, cfg->num_r_devices, 1);
+        }
+
+        if (n < 0 && !cfg->no_default_devices) {
+            register_all_protocols(cfg, 0); // register all defaults
+        }
+        cfg->no_default_devices = 1;
+
+        if (n >= 1) {
+            register_protocol(cfg, &cfg->devices[n - 1], arg_param(arg));
+        }
+        else if (n <= -1) {
+            unregister_protocol(cfg, &cfg->devices[-n - 1]);
+        }
+        else {
+            fprintf(stderr, "Disabling all device decoders.\n");
+            list_clear(&cfg->demod->r_devs, (list_elem_free_fn)free_protocol);
+        }
+        break;
+    case 'X':
+        if (!arg)
+            flex_create_device(NULL);
+
+        flex_device = flex_create_device(arg);
+        register_protocol(cfg, flex_device, "");
+        break;
+    case 'q':
+        fprintf(stderr, "quiet option (-q) is default and deprecated. See -v to increase verbosity\n");
+        break;
+    case 'F':
+        if (!arg)
+            help_output();
+
+        if (strncmp(arg, "json", 4) == 0) {
+            add_json_output(cfg, arg_param(arg));
+        }
+        else if (strncmp(arg, "csv", 3) == 0) {
+            add_csv_output(cfg, arg_param(arg));
+        }
+        else if (strncmp(arg, "log", 3) == 0) {
+            add_log_output(cfg, arg_param(arg));
+            cfg->has_logout = 1;
+        }
+        else if (strncmp(arg, "kv", 2) == 0) {
+            add_kv_output(cfg, arg_param(arg));
+            cfg->has_logout = 1;
+        }
+        else if (strncmp(arg, "mqtt", 4) == 0) {
+            add_mqtt_output(cfg, arg);
+        }
+        else if (strncmp(arg, "rabbitmq", 8) == 0) {
+            add_rabbitmq_output(cfg, arg);
+            g_rabbitmq_output_enabled = 1; // Mark RabbitMQ output as enabled
+            fprintf(stderr, "🐰 RabbitMQ output enabled: %s\n", arg);
+        }
+        else if (strncmp(arg, "asn1", 4) == 0) {
+            add_asn1_output(cfg, arg);
+            g_rabbitmq_output_enabled = 1; // Mark RabbitMQ output as enabled (same transport)
+            fprintf(stderr, "📦 ASN.1 output enabled: %s\n", arg);
+        }
+        else if (strncmp(arg, "influx", 6) == 0) {
+            add_influx_output(cfg, arg);
+        }
+        else if (strncmp(arg, "syslog", 6) == 0) {
+            add_syslog_output(cfg, arg_param(arg));
+        }
+        else if (strncmp(arg, "http", 4) == 0) {
+            add_http_output(cfg, arg_param(arg));
+        }
+        else if (strncmp(arg, "trigger", 7) == 0) {
+            add_trigger_output(cfg, arg_param(arg));
+        }
+        else if (strncmp(arg, "null", 4) == 0) {
+            add_null_output(cfg, arg_param(arg));
+        }
+        else if (strncmp(arg, "rtl_tcp", 7) == 0) {
+            add_rtltcp_output(cfg, arg_param(arg));
+        }
+        else {
+            fprintf(stderr, "Invalid output format: %s\n", arg);
+            usage(1);
+        }
+        break;
+    case 'K':
+        if (!arg)
+            help_tags();
+        add_data_tag(cfg, arg);
+        break;
+    case 'C':
+        if (!arg)
+            usage(1);
+        if (strcmp(arg, "native") == 0) {
+            cfg->conversion_mode = CONVERT_NATIVE;
+        }
+        else if (strcmp(arg, "si") == 0) {
+            cfg->conversion_mode = CONVERT_SI;
+        }
+        else if (strcmp(arg, "customary") == 0) {
+            cfg->conversion_mode = CONVERT_CUSTOMARY;
+        }
+        else {
+            fprintf(stderr, "Invalid conversion mode: %s\n", arg);
+            usage(1);
+        }
+        break;
+    case 'U':
+        fprintf(stderr, "UTC mode option (-U) is deprecated. Please use \"-M utc\".\n");
+        exit(1);
+        break;
+    case 'T':
+        cfg->duration = atoi_time(arg, "-T: ");
+        if (cfg->duration < 1) {
+            fprintf(stderr, "Duration '%s' not a positive number; will continue indefinitely\n", arg);
+        }
+        break;
+    case 'y':
+        cfg->test_data = arg;
+        break;
+    case 'Y':
+        if (!arg)
+            usage(1);
+        char const *p = arg;
+        while (p && *p) {
+            char const *val = NULL;
+            if (kwargs_match(p, "autolevel", &val))
+                cfg->demod->auto_level = atoiv(val, 1); // arg_float_default(p + 9, "-Y autolevel: ");
+            else if (kwargs_match(p, "squelch", &val))
+                cfg->demod->squelch_offset = atoiv(val, 1); // arg_float_default(p + 7, "-Y squelch: ");
+            else if (kwargs_match(p, "auto", &val))
+                cfg->fsk_pulse_detect_mode = FSK_PULSE_DETECT_AUTO;
+            else if (kwargs_match(p, "classic", &val))
+                cfg->fsk_pulse_detect_mode = FSK_PULSE_DETECT_OLD;
+            else if (kwargs_match(p, "minmax", &val))
+                cfg->fsk_pulse_detect_mode = FSK_PULSE_DETECT_NEW;
+            else if (kwargs_match(p, "ampest", &val))
+                cfg->demod->use_mag_est = 0;
+            else if (kwargs_match(p, "verbose", &val))
+                cfg->demod->detect_verbosity++;
+            else if (kwargs_match(p, "magest", &val))
+                cfg->demod->use_mag_est = 1;
+            else if (kwargs_match(p, "level", &val))
+                cfg->demod->level_limit = arg_float(val, "-Y level: ");
+            else if (kwargs_match(p, "minlevel", &val))
+                cfg->demod->min_level = arg_float(val, "-Y minlevel: ");
+            else if (kwargs_match(p, "minsnr", &val))
+                cfg->demod->min_snr = arg_float(val, "-Y minsnr: ");
+            else if (kwargs_match(p, "filter", &val))
+                cfg->demod->low_pass = arg_float(val, "-Y filter: ");
+            else {
+                fprintf(stderr, "Unknown pulse detector setting: %s\n", p);
+                usage(1);
+            }
+            p = kwargs_skip(p);
+        }
+        break;
+    case 'Q':
+        if (arg)
+            cfg->raw_mode = atoi(arg);  // Parse raw mode
+        else
+            cfg->raw_mode = 0;  // Default: send to both queues
+
+        // Validate raw_mode values
+        if (cfg->raw_mode < 0 || cfg->raw_mode > 3) {
+            fprintf(stderr, "Invalid -Q value: %d. Valid values: 0 (both queues), 1 (signals only), 2 (detected only), 3 (both queues)\n", cfg->raw_mode);
+            exit(1);
+        }
+
+        // Update global variable for output modules
+        g_rtl433_raw_mode = cfg->raw_mode;
+
+        const char* mode_desc[] = {"both queues", "signals only", "detected only", "both queues"};
+        print_logf(LOG_INFO, "Config", "Queue routing mode: %d (%s)", cfg->raw_mode, mode_desc[cfg->raw_mode]);
+        break;
+    case 'E':
+        if (arg && !strcmp(arg, "hop")) {
+            cfg->after_successful_events_flag = 2;
+        }
+        else if (arg && !strcmp(arg, "quit")) {
+            cfg->after_successful_events_flag = 1;
+        }
+        else {
+            cfg->after_successful_events_flag = atobv(arg, 1);
+        }
+        break;
+    default:
+        usage(1);
+        break;
+    }
+}
+
+static r_cfg_t g_cfg;
+static volatile sig_atomic_t sig_hup;
+
+// TODO: SIGINFO is not in POSIX...
+#ifndef SIGINFO
+#define SIGINFO 29
+#endif
+
+// NOTE: printf is not async safe per signal-safety(7)
+// writes a static string, without the terminating zero, to stderr, ignores return value
+#define write_err(s) (void)!write(STDERR_FILENO, (s), sizeof(s) - 1)
+
+#ifdef _WIN32
+BOOL WINAPI
+console_handler(int signum)
+{
+    if (CTRL_C_EVENT == signum) {
+        write_err("Signal caught, exiting!\n");
+        g_cfg.exit_async = 1;
+        // Uninstall handler, next Ctrl-C is a hard abort
+        SetConsoleCtrlHandler((PHANDLER_ROUTINE)console_handler, FALSE);
+        return TRUE;
+    }
+    else if (CTRL_BREAK_EVENT == signum) {
+        write_err("CTRL-BREAK detected, hopping to next frequency (-f). Use CTRL-C to quit.\n");
+        g_cfg.hop_now = 1;
+        return TRUE;
+    }
+    return FALSE;
+}
+
+#else
+static void sighandler(int signum)
+{
+    if (signum == SIGPIPE) {
+        // NOTE: we already ignore most network SIGPIPE's, this might be a STDOUT/STDERR problem.
+        // Printing is likely not the correct way to handle this.
+        write_err("Ignoring received signal SIGPIPE, Broken pipe.\n");
+        return;
+    }
+    else if (signum == SIGHUP) {
+        sig_hup = 1;
+        return;
+    }
+    else if (signum == SIGINFO/* TODO: maybe SIGUSR1 */) {
+        g_cfg.stats_now++;
+        return;
+    }
+    else if (signum == SIGUSR1) {
+        g_cfg.hop_now = 1;
+        return;
+    }
+    else {
+        write_err("Signal caught, exiting!\n");
+    }
+    g_cfg.exit_async = 1;
+
+    // Uninstall handler, next Ctrl-C is a hard abort
+    struct sigaction sigact;
+    sigact.sa_handler = NULL;
+    sigemptyset(&sigact.sa_mask);
+    sigact.sa_flags = 0;
+    sigaction(SIGINT, &sigact, NULL);
+    sigaction(SIGTERM, &sigact, NULL);
+    sigaction(SIGQUIT, &sigact, NULL);
+    sigaction(SIGPIPE, &sigact, NULL);
+}
+#endif
+
+static void timer_handler(struct mg_connection *nc, int ev, void *ev_data);
+
+// called by mg_mgr_poll() for each connection.
+// NOTE: this handler might be called while already in `r_free_cfg()`.
+static void sdr_handler(struct mg_connection *nc, int ev_type, void *ev_data)
+{
+    //fprintf(stderr, "%s: %d, %d, %p, %p\n", __func__, nc->sock, ev_type, nc->user_data, ev_data);
+    // only process polls on the dummy nc
+    if (nc->sock != INVALID_SOCKET || ev_type != MG_EV_POLL) {
+        return;
+    }
+    // only process a broadcast on our defined timer nc
+    if (nc->handler != timer_handler) {
+        return;
+    }
+
+    r_cfg_t *cfg     = nc->user_data;
+    sdr_event_t *ev = ev_data;
+    //fprintf(stderr, "sdr_handler...\n");
+
+    data_t *data = NULL;
+    if (ev->ev & SDR_EV_RATE) {
+        // cfg->samp_rate = ev->sample_rate;
+        data = data_int(data, "sample_rate", "", NULL, ev->sample_rate);
+    }
+    if (ev->ev & SDR_EV_CORR) {
+        // cfg->ppm_error = ev->freq_correction;
+        data = data_int(data, "freq_correction", "", NULL, ev->freq_correction);
+    }
+    if (ev->ev & SDR_EV_FREQ) {
+        // cfg->center_frequency = ev->center_frequency;
+        data = data_int(data, "center_frequency", "", NULL, ev->center_frequency);
+        if (cfg->frequencies > 1) {
+            data = data_ary(data, "frequencies", "", NULL, data_array(cfg->frequencies, DATA_INT, cfg->frequency));
+            data = data_ary(data, "hop_times", "", NULL, data_array(cfg->hop_times, DATA_INT, cfg->hop_time));
+        }
+    }
+    if (ev->ev & SDR_EV_GAIN) {
+        data = data_str(data, "gain", "", NULL, ev->gain_str);
+    }
+    if (data) {
+        event_occurred_handler(cfg, data);
+    }
+
+    if (ev->ev == SDR_EV_DATA) {
+        cfg->samp_rate        = ev->sample_rate;
+        cfg->center_frequency = ev->center_frequency;
+        sdr_callback((unsigned char *)ev->buf, ev->len, cfg);
+    }
+
+    if (cfg->exit_async) {
+        if (cfg->verbosity >= 2)
+            print_log(LOG_INFO, "Input", "sdr_handler exit");
+        sdr_stop(cfg->dev);
+        cfg->exit_async++;
+    }
+}
+
+// note that this function is called in a different thread
+static void acquire_callback(sdr_event_t *ev, void *ctx)
+{
+    //struct timeval now;
+    //get_time_now(&now);
+    //fprintf(stderr, "%ld.%06ld acquire_callback...\n", (long)now.tv_sec, (long)now.tv_usec);
+
+    struct mg_mgr *mgr = ctx;
+
+    // TODO: We should run the demod here to unblock the event loop
+
+    // thread-safe dispatch, ev_data is the iq buffer pointer and length
+    // mg_mgr_poll() calls specified callback for each connection.
+    //fprintf(stderr, "acquire_callback bc send...\n");
+    mg_broadcast(mgr, sdr_handler, (void *)ev, sizeof(*ev));
+    //fprintf(stderr, "acquire_callback bc done...\n");
+}
+
+static int start_sdr(r_cfg_t *cfg)
+{
+    int r;
+    if (cfg->dev) {
+        r = sdr_close(cfg->dev);
+        cfg->dev = NULL;
+        if (r < 0) {
+            print_logf(LOG_ERROR, "Input", "Closing SDR failed (%d)", r);
+        }
+    }
+    r = sdr_open(&cfg->dev, cfg->dev_query, cfg->verbosity);
+    if (r < 0) {
+        return -1; // exit(2);
+    }
+    cfg->dev_info = sdr_get_dev_info(cfg->dev);
+    cfg->demod->sample_size = sdr_get_sample_size(cfg->dev);
+    // cfg->demod->sample_signed = sdr_get_sample_signed(cfg->dev);
+
+    /* Set the sample rate */
+    sdr_set_sample_rate(cfg->dev, cfg->samp_rate, 1); // always verbose
+
+    if (cfg->verbosity || cfg->demod->level_limit < 0.0)
+        print_logf(LOG_NOTICE, "Input", "Bit detection level set to %.1f%s.", cfg->demod->level_limit, (cfg->demod->level_limit < 0.0 ? "" : " (Auto)"));
+
+    sdr_apply_settings(cfg->dev, cfg->settings_str, 1); // always verbose for soapy
+
+    /* Enable automatic gain if gain_str empty (or 0 for RTL-SDR), set manual gain otherwise */
+    sdr_set_tuner_gain(cfg->dev, cfg->gain_str, 1); // always verbose
+
+    if (cfg->ppm_error) {
+        sdr_set_freq_correction(cfg->dev, cfg->ppm_error, 1); // always verbose
+    }
+
+    /* Reset endpoint before we start reading from it (mandatory) */
+    r = sdr_reset(cfg->dev, cfg->verbosity);
+    if (r < 0) {
+        print_log(LOG_ERROR, "Input", "Failed to reset buffers.");
+    }
+    sdr_activate(cfg->dev);
+
+    if (cfg->verbosity) {
+        print_log(LOG_NOTICE, "Input", "Reading samples in async mode...");
+    }
+
+    sdr_set_center_freq(cfg->dev, cfg->center_frequency, 1); // always verbose
+
+    r = sdr_start(cfg->dev, acquire_callback, (void *)get_mgr(cfg),
+            DEFAULT_ASYNC_BUF_NUMBER, cfg->out_block_size);
+    if (r < 0) {
+        print_logf(LOG_ERROR, "Input", "async start failed (%d).", r);
+    }
+
+    cfg->dev_state = DEVICE_STATE_STARTING;
+    return r;
+}
+
+static void timer_handler(struct mg_connection *nc, int ev, void *ev_data)
+{
+    //fprintf(stderr, "%s: %d, %d, %p, %p\n", __func__, nc->sock, ev, nc->user_data, ev_data);
+    r_cfg_t *cfg = (r_cfg_t *)nc->user_data;
+    if (sig_hup) {
+        reopen_dumpers(cfg);
+        sig_hup = 0;
+    }
+    switch (ev) {
+    case MG_EV_TIMER: {
+        double now  = *(double *)ev_data;
+        (void) now; // unused
+        double next = mg_time() + 1.5;
+        //fprintf(stderr, "timer event, current time: %.2lf, next timer: %.2lf\n", now, next);
+        mg_set_timer(nc, next); // Send us timer event again after 1.5 seconds
+
+        // Did we acquire data frames in the last interval?
+        if (cfg->watchdog != 0) {
+            if (cfg->dev_state == DEVICE_STATE_STARTING
+                    || cfg->dev_state == DEVICE_STATE_GRACE) {
+                cfg->dev_state = DEVICE_STATE_STARTED;
+                time(&cfg->sdr_since);
+            }
+            cfg->watchdog = 0;
+            break;
+        }
+
+        // Upon starting allow more time until the first frame
+        if (cfg->dev_state == DEVICE_STATE_STARTING) {
+            cfg->dev_state = DEVICE_STATE_GRACE;
+            break;
+        }
+        // We expect a frame at least every 250 ms but didn't get one
+        if (cfg->dev_state == DEVICE_STATE_GRACE) {
+            if (cfg->dev_mode == DEVICE_MODE_QUIT) {
+                print_log(LOG_ERROR, "Input", "Input device start failed, exiting!");
+            }
+            else if (cfg->dev_mode == DEVICE_MODE_RESTART) {
+                print_log(LOG_WARNING, "Input", "Input device start failed, restarting!");
+            }
+            else { // DEVICE_MODE_PAUSE or DEVICE_MODE_MANUAL
+                print_log(LOG_WARNING, "Input", "Input device start failed, pausing!");
+            }
+        }
+        else if (cfg->dev_state == DEVICE_STATE_STARTED) {
+            if (cfg->dev_mode == DEVICE_MODE_QUIT) {
+                print_log(LOG_ERROR, "Input", "Async read stalled, exiting!");
+            }
+            else if (cfg->dev_mode == DEVICE_MODE_RESTART) {
+                print_log(LOG_WARNING, "Input", "Async read stalled, restarting!");
+            }
+            else { // DEVICE_MODE_PAUSE or DEVICE_MODE_MANUAL
+                print_log(LOG_WARNING, "Input", "Async read stalled, pausing!");
+            }
+        }
+        if (cfg->dev_state != DEVICE_STATE_STOPPED) {
+            cfg->exit_async = 1;
+            cfg->exit_code = 3;
+            sdr_stop(cfg->dev);
+            cfg->dev_state = DEVICE_STATE_STOPPED;
+        }
+        if (cfg->dev_mode == DEVICE_MODE_QUIT) {
+            cfg->exit_async = 1;
+        }
+        if (cfg->dev_mode == DEVICE_MODE_RESTART) {
+            start_sdr(cfg);
+        }
+        // do nothing for DEVICE_MODE_PAUSE or DEVICE_MODE_MANUAL
+
+        break;
+    }
+    }
+}
+
+int main(int argc, char **argv) {
+    int r = 0;
+    struct dm_state *demod;
+    r_cfg_t *cfg = &g_cfg;
+
+    print_version(); // always print the version info
+    sdr_redirect_logging();
+
+    r_init_cfg(cfg);
+    
+    // Re-enable enhanced pulse data printing with NULL-safe handling
+    rtl433_set_pulse_data_print_override(rtl433_pulse_data_print_data_enhanced);
+    
+    // Enable raw pulse data output for RabbitMQ 'signals' queue
+    // We'll enable raw_mode later, after parsing command line options
+    // to check if RabbitMQ output is requested
+
+    setbuf(stdout, NULL);
+    setbuf(stderr, NULL);
+
+    demod = cfg->demod;
+
+    // if there is no explicit conf file option look for default conf files
+    if (!hasopt('c', argc, argv, OPTSTRING)) {
+        parse_conf_try_default_files(cfg);
+    }
+
+    parse_conf_args(cfg, argc, argv);
+    
+    // apply hop defaults and set first frequency
+    if (cfg->frequencies == 0) {
+        cfg->frequency[0] = DEFAULT_FREQUENCY;
+        cfg->frequencies  = 1;
+    }
+    cfg->center_frequency = cfg->frequency[cfg->frequency_index];
+    if (cfg->frequencies > 1 && cfg->hop_times == 0) {
+        cfg->hop_time[cfg->hop_times++] = DEFAULT_HOP_TIME;
+    }
+    // save sample rate, this should be a hop config too
+    uint32_t sample_rate_0 = cfg->samp_rate;
+
+    // add all remaining positional arguments as input files
+    while (argc > optind) {
+        add_infile(cfg, argv[optind++]);
+    }
+
+    pulse_detect_set_levels(demod->pulse_detect, demod->use_mag_est, demod->level_limit, demod->min_level, demod->min_snr, demod->detect_verbosity);
+
+    if (demod->am_analyze) {
+        demod->am_analyze->level_limit = DB_TO_AMP(demod->level_limit);
+        demod->am_analyze->frequency   = &cfg->center_frequency;
+        demod->am_analyze->samp_rate   = &cfg->samp_rate;
+        demod->am_analyze->sample_size = &demod->sample_size;
+    }
+
+    if (demod->samp_grab) {
+        demod->samp_grab->frequency   = &cfg->center_frequency;
+        demod->samp_grab->samp_rate   = &cfg->samp_rate;
+        demod->samp_grab->sample_size = &demod->sample_size;
+    }
+
+    if (cfg->report_time == REPORT_TIME_DEFAULT) {
+        if (cfg->in_files.len)
+            cfg->report_time = REPORT_TIME_SAMPLES;
+        else
+            cfg->report_time = REPORT_TIME_DATE;
+    }
+    if (cfg->report_time_utc) {
+#ifdef _WIN32
+        putenv("TZ=UTC+0");
+        _tzset();
+#else
+        r = setenv("TZ", "UTC", 1);
+        if (r != 0)
+            fprintf(stderr, "Unable to set TZ to UTC; error code: %d\n", r);
+#endif
+    }
+
+    if (!cfg->output_handler.len) {
+        add_kv_output(cfg, NULL);
+    }
+    else if (!cfg->has_logout) {
+        // Warn if no log outputs are enabled
+        fprintf(stderr, "Use \"-F log\" if you want any messages, warnings, and errors in the console.\n");
+    }
+    // Change log handler after outputs are set up
+    r_redirect_logging(cfg);
+
+    // register default decoders if nothing is configured
+    if (!cfg->no_default_devices) {
+        register_all_protocols(cfg, 0); // register all defaults
+    }
+
+    // check if we need FM demod
+    for (void **iter = demod->r_devs.elems; iter && *iter; ++iter) {
+        r_device *r_dev = *iter;
+        if (r_dev->modulation >= FSK_DEMOD_MIN_VAL) {
+            demod->enable_FM_demod = 1;
+            break;
+        }
+    }
+    // if any dumpers are requested the FM demod might be needed
+    if (cfg->demod->dumper.len) {
+        demod->enable_FM_demod = 1;
+    }
+
+    {
+        char decoders_str[1024];
+        decoders_str[0] = '\0';
+        if (cfg->verbosity <= LOG_NOTICE) {
+            abuf_t p = {0};
+            abuf_init(&p, decoders_str, sizeof(decoders_str));
+            // print registered decoder ranges
+            abuf_printf(&p, " [");
+            for (void **iter = demod->r_devs.elems; iter && *iter; ++iter) {
+                r_device *r_dev = *iter;
+                unsigned num = r_dev->protocol_num;
+                if (num == 0)
+                    continue;
+                while (iter[1]
+                        && r_dev->protocol_num + 1 == ((r_device *)iter[1])->protocol_num)
+                    r_dev = *++iter;
+                if (num == r_dev->protocol_num)
+                    abuf_printf(&p, " %u", num);
+                else
+                    abuf_printf(&p, " %u-%u", num, r_dev->protocol_num);
+            }
+            abuf_printf(&p, " ]");
+        }
+        print_logf(LOG_NOTICE, "Protocols", "Registered %zu out of %u device decoding protocols%s",
+                demod->r_devs.len, cfg->num_r_devices, decoders_str);
+    }
+
+    char const **well_known = well_known_output_fields(cfg);
+    start_outputs(cfg, well_known);
+    free((void *)well_known);
+
+    if (cfg->out_block_size < MINIMAL_BUF_LENGTH ||
+            cfg->out_block_size > MAXIMAL_BUF_LENGTH) {
+        print_logf(LOG_ERROR, "Block Size",
+                "Output block size wrong value, falling back to default (%d)", DEFAULT_BUF_LENGTH);
+        print_logf(LOG_ERROR, "Block Size",
+                "Minimal length: %d", MINIMAL_BUF_LENGTH);
+        print_logf(LOG_ERROR, "Block Size",
+                "Maximal length: %d", MAXIMAL_BUF_LENGTH);
+        cfg->out_block_size = DEFAULT_BUF_LENGTH;
+    }
+
+    // Special case for streaming test data
+    if (cfg->test_data && (!strcasecmp(cfg->test_data, "-") || *cfg->test_data == '@')) {
+        FILE *fp;
+        char line[INPUT_LINE_MAX];
+
+        if (*cfg->test_data == '@') {
+            print_logf(LOG_CRITICAL, "Input", "Reading test data from \"%s\"", &cfg->test_data[1]);
+            fp = fopen(&cfg->test_data[1], "r");
+        } else {
+            print_log(LOG_CRITICAL, "Input", "Reading test data from stdin");
+            fp = stdin;
+        }
+        if (!fp) {
+            print_logf(LOG_ERROR, "Input", "Failed to open %s", cfg->test_data);
+            exit(1);
+        }
+
+        while (fgets(line, INPUT_LINE_MAX, fp)) {
+            if (cfg->verbosity >= LOG_NOTICE)
+                print_logf(LOG_NOTICE, "Input", "Processing test data \"%s\"...", line);
+            r = 0;
+            // test a single decoder?
+            if (*line == '[') {
+                char *e = NULL;
+                unsigned d = (unsigned)strtol(&line[1], &e, 10);
+                if (!e || *e != ']') {
+                    print_logf(LOG_ERROR, "Protocol", "Bad protocol number %.5s.", line);
+                    exit(1);
+                }
+                e++;
+                r_device *r_dev = NULL;
+                for (void **iter = demod->r_devs.elems; iter && *iter; ++iter) {
+                    r_device *r_dev_i = *iter;
+                    if (r_dev_i->protocol_num == d) {
+                        r_dev = r_dev_i;
+                        break;
+                    }
+                }
+                if (!r_dev) {
+                    print_logf(LOG_ERROR, "Protocol", "Unknown protocol number %u.", d);
+                    exit(1);
+                }
+                if (cfg->verbosity >= LOG_NOTICE)
+                    print_logf(LOG_NOTICE, "Input", "Verifying test data with device %s.", r_dev->name);
+                if (rfraw_check(e)) {
+                    pulse_data_t pulse_data = {0};
+                    rfraw_parse(&pulse_data, e);
+                    list_t single_dev = {0};
+                    list_push(&single_dev, r_dev);
+                    if (!pulse_data.fsk_f2_est)
+                        r += run_ook_demods(&single_dev, &pulse_data);
+                    else
+                        r += run_fsk_demods(&single_dev, &pulse_data);
+                    list_free_elems(&single_dev, NULL);
+                } else
+                r += pulse_slicer_string(e, r_dev);
+                continue;
+            }
+            // otherwise test all decoders
+            if (rfraw_check(line)) {
+                pulse_data_t pulse_data = {0};
+                rfraw_parse(&pulse_data, line);
+                if (!pulse_data.fsk_f2_est)
+                    r += run_ook_demods(&demod->r_devs, &pulse_data);
+                else
+                    r += run_fsk_demods(&demod->r_devs, &pulse_data);
+            } else
+            for (void **iter = demod->r_devs.elems; iter && *iter; ++iter) {
+                r_device *r_dev = *iter;
+                if (cfg->verbosity >= LOG_NOTICE)
+                    print_logf(LOG_NOTICE, "Input", "Verifying test data with device %s.", r_dev->name);
+                r += pulse_slicer_string(line, r_dev);
+            }
+        }
+
+        if (*cfg->test_data == '@') {
+            fclose(fp);
+        }
+
+        flush_outputs(cfg);
+        r_free_cfg(cfg);
+        exit(!r);
+    }
+    // Special case for string test data
+    if (cfg->test_data) {
+        r = 0;
+        if (rfraw_check(cfg->test_data)) {
+            pulse_data_t pulse_data = {0};
+            rfraw_parse(&pulse_data, cfg->test_data);
+            if (!pulse_data.fsk_f2_est)
+                r += run_ook_demods(&demod->r_devs, &pulse_data);
+            else
+                r += run_fsk_demods(&demod->r_devs, &pulse_data);
+        } else
+        for (void **iter = demod->r_devs.elems; iter && *iter; ++iter) {
+            r_device *r_dev = *iter;
+            if (cfg->verbosity >= LOG_NOTICE)
+                print_logf(LOG_NOTICE, "Input", "Verifying test data with device %s.", r_dev->name);
+            r += pulse_slicer_string(cfg->test_data, r_dev);
+        }
+        flush_outputs(cfg);
+        r_free_cfg(cfg);
+        exit(!r);
+    }
+
+    // Special case for in files
+    if (cfg->in_files.len) {
+        unsigned char *test_mode_buf = malloc(DEFAULT_BUF_LENGTH * sizeof(unsigned char));
+        if (!test_mode_buf)
+            FATAL_MALLOC("test_mode_buf");
+        float *test_mode_float_buf = malloc(DEFAULT_BUF_LENGTH / sizeof(int16_t) * sizeof(float));
+        if (!test_mode_float_buf)
+            FATAL_MALLOC("test_mode_float_buf");
+
+        if (cfg->duration > 0) {
+            time(&cfg->stop_time);
+            cfg->stop_time += cfg->duration;
+        }
+
+        for (void **iter = cfg->in_files.elems; iter && *iter; ++iter) {
+            cfg->in_filename = *iter;
+
+            file_info_clear(&demod->load_info); // reset all info
+            file_info_parse_filename(&demod->load_info, cfg->in_filename);
+            // apply file info or default
+            cfg->samp_rate        = demod->load_info.sample_rate ? demod->load_info.sample_rate : sample_rate_0;
+            cfg->center_frequency = demod->load_info.center_frequency ? demod->load_info.center_frequency : cfg->frequency[0];
+
+            FILE *in_file;
+            if (strcmp(demod->load_info.path, "-") == 0) { // read samples from stdin
+                in_file = stdin;
+                cfg->in_filename = "<stdin>";
+            } else {
+                in_file = fopen(demod->load_info.path, "rb");
+                if (!in_file) {
+                    print_logf(LOG_ERROR, "Input", "Opening file \"%s\" failed!", cfg->in_filename);
+                    break;
+                }
+            }
+            print_logf(LOG_CRITICAL, "Input", "Test mode active. Reading samples from file: %s", cfg->in_filename); // Essential information (not quiet)
+            if (demod->load_info.format == CU8_IQ
+                    || demod->load_info.format == CS8_IQ
+                    || demod->load_info.format == S16_AM
+                    || demod->load_info.format == S16_FM) {
+                demod->sample_size = sizeof(uint8_t) * 2; // CU8, AM, FM
+            } else if (demod->load_info.format == CS16_IQ
+                    || demod->load_info.format == CF32_IQ) {
+                demod->sample_size = sizeof(int16_t) * 2; // CS16, CF32 (after conversion)
+            } else if (demod->load_info.format == PULSE_OOK) {
+                // ignore
+            } else {
+                print_logf(LOG_ERROR, "Input", "Input format invalid \"%s\"", file_info_string(&demod->load_info));
+                break;
+            }
+            if (cfg->verbosity >= LOG_NOTICE) {
+                print_logf(LOG_NOTICE, "Input", "Input format \"%s\"", file_info_string(&demod->load_info));
+            }
+            demod->sample_file_pos = 0.0;
+
+            // special case for pulse data file-inputs
+            if (demod->load_info.format == PULSE_OOK) {
+                while (!cfg->exit_async) {
+                    pulse_data_load(in_file, &demod->pulse_data, cfg->samp_rate);
+                    if (!demod->pulse_data.num_pulses)
+                        break;
+
+                    for (void **iter2 = demod->dumper.elems; iter2 && *iter2; ++iter2) {
+                        file_info_t const *dumper = *iter2;
+                        if (dumper->format == VCD_LOGIC) {
+                            pulse_data_print_vcd(dumper->file, &demod->pulse_data, '\'');
+                        } else if (dumper->format == PULSE_OOK) {
+                            pulse_data_dump(dumper->file, &demod->pulse_data);
+                        } else {
+                            print_logf(LOG_ERROR, "Input", "Dumper (%s) not supported on OOK input", dumper->spec);
+                            exit(1);
+                        }
+                    }
+
+                    if (demod->pulse_data.fsk_f2_est) {
+                        run_fsk_demods(&demod->r_devs, &demod->pulse_data);
+                    }
+                    else {
+                        int p_events = run_ook_demods(&demod->r_devs, &demod->pulse_data);
+                        if (cfg->verbosity >= LOG_DEBUG)
+                            pulse_data_print(&demod->pulse_data);
+                        if (demod->analyze_pulses && (cfg->grab_mode <= 1 || (cfg->grab_mode == 2 && p_events == 0) || (cfg->grab_mode == 3 && p_events > 0))) {
+                            r_device device = {.log_fn = log_device_handler, .output_ctx = cfg};
+                            pulse_analyzer(&demod->pulse_data, PULSE_DATA_OOK, &device);
+                        }
+                    }
+                }
+
+                if (in_file != stdin) {
+                    fclose(in_file);
+                }
+
+                continue;
+            }
+
+            // default case for file-inputs
+            int n_blocks = 0;
+            unsigned long n_read;
+            delay_timer_t delay_timer;
+            delay_timer_init(&delay_timer);
+            do {
+                // Replay in realtime if requested
+                if (cfg->in_replay) {
+                    // per block delay
+                    unsigned delay_us = (unsigned)(1000000llu * DEFAULT_BUF_LENGTH / cfg->samp_rate / demod->sample_size / cfg->in_replay);
+                    if (demod->load_info.format == CF32_IQ)
+                        delay_us /= 2; // adjust for float only reading half as many samples
+                    delay_timer_wait(&delay_timer, delay_us);
+                }
+                // Convert CF32 file to CS16 buffer
+                if (demod->load_info.format == CF32_IQ) {
+                    n_read = fread(test_mode_float_buf, sizeof(float), DEFAULT_BUF_LENGTH / 2, in_file);
+                    // clamp float to [-1,1] and scale to Q0.15
+                    for (unsigned long n = 0; n < n_read; n++) {
+                        int s_tmp = test_mode_float_buf[n] * INT16_MAX;
+                        if (s_tmp < -INT16_MAX)
+                            s_tmp = -INT16_MAX;
+                        else if (s_tmp > INT16_MAX)
+                            s_tmp = INT16_MAX;
+                        ((int16_t *)test_mode_buf)[n] = s_tmp;
+                    }
+                    n_read *= 2; // convert to byte count
+                } else {
+                    n_read = fread(test_mode_buf, 1, DEFAULT_BUF_LENGTH, in_file);
+
+                    // Convert CS8 file to CU8 buffer
+                    if (demod->load_info.format == CS8_IQ) {
+                        for (unsigned long n = 0; n < n_read; n++) {
+                            test_mode_buf[n] = ((int8_t)test_mode_buf[n]) + 128;
+                        }
+                    }
+                }
+                if (n_read == 0) break;  // sdr_callback() will Segmentation Fault with len=0
+                demod->sample_file_pos = ((float)n_blocks * DEFAULT_BUF_LENGTH + n_read) / cfg->samp_rate / demod->sample_size;
+                n_blocks++; // this assumes n_read == DEFAULT_BUF_LENGTH
+                sdr_callback(test_mode_buf, n_read, cfg);
+            } while (n_read != 0 && !cfg->exit_async);
+
+            // Call a last time with cleared samples to ensure EOP detection
+            if (demod->sample_size == 2) { // CU8
+                memset(test_mode_buf, 128, DEFAULT_BUF_LENGTH); // 128 is 0 in unsigned data
+                // or is 127.5 a better 0 in cu8 data?
+                //for (unsigned long n = 0; n < DEFAULT_BUF_LENGTH/2; n++)
+                //    ((uint16_t *)test_mode_buf)[n] = 0x807f;
+            }
+            else { // CF32, CS16
+                    memset(test_mode_buf, 0, DEFAULT_BUF_LENGTH);
+            }
+            demod->sample_file_pos = ((float)n_blocks + 1) * DEFAULT_BUF_LENGTH / cfg->samp_rate / demod->sample_size;
+            sdr_callback(test_mode_buf, DEFAULT_BUF_LENGTH, cfg);
+
+            //Always classify a signal at the end of the file
+            if (demod->am_analyze)
+                am_analyze_classify(demod->am_analyze);
+            if (cfg->verbosity >= LOG_NOTICE) {
+                print_logf(LOG_NOTICE, "Input", "Test mode file issued %d packets", n_blocks);
+            }
+            reset_sdr_callback(cfg);
+
+            if (in_file != stdin) {
+                fclose(in_file);
+            }
+        }
+
+        close_dumpers(cfg);
+        free(test_mode_buf);
+        free(test_mode_float_buf);
+        
+        flush_outputs(cfg);
+        r_free_cfg(cfg);
+        exit(0);
+    }
+
+    // Normal case, no test data, no in files
+    if (cfg->sr_filename) {
+        print_logf(LOG_ERROR, "Input", "SR writing not recommended for live input");
+        exit(1);
+    }
+
+#ifndef _WIN32
+    struct sigaction sigact;
+    sigact.sa_handler = sighandler;
+    sigemptyset(&sigact.sa_mask);
+    sigact.sa_flags = 0;
+    sigaction(SIGHUP, &sigact, NULL);
+    sigaction(SIGINT, &sigact, NULL);
+    sigaction(SIGTERM, &sigact, NULL);
+    sigaction(SIGQUIT, &sigact, NULL);
+    sigaction(SIGPIPE, &sigact, NULL);
+    sigaction(SIGUSR1, &sigact, NULL);
+    sigaction(SIGINFO, &sigact, NULL);
+#else
+    SetConsoleCtrlHandler((PHANDLER_ROUTINE)console_handler, TRUE);
+#endif
+
+    // TODO: remove this before next release
+    print_log(LOG_NOTICE, "Input", "The internals of input handling changed, read about and report problems on PR #1978");
+
+        // Check for RabbitMQ input BEFORE starting SDR
+    if (g_rabbitmq_input_url) {
+        // register default decoders ONLY for RabbitMQ input mode
+        if (!cfg->no_default_devices) {
+            register_all_protocols(cfg, 0); // register all defaults
+        }
+        
+        // Initialize RabbitMQ or ASN.1 input
+        rtl433_input_config_t input_config;
+        
+        if (strncmp(g_rabbitmq_input_url, "asn1://", 7) == 0) {
+            // ASN.1 input
+            if (rtl433_input_init_asn1_from_url(&input_config, g_rabbitmq_input_url, 
+                                               rabbitmq_pulse_handler, cfg) != 0) {
+                fprintf(stderr, "Failed to initialize ASN.1 input from URL: %s\n", g_rabbitmq_input_url);
+                return -1;
+            }
+        } else {
+            // RabbitMQ JSON input
+            if (rtl433_input_init_from_url(&input_config, g_rabbitmq_input_url, 
+                                           rabbitmq_pulse_handler, cfg) != 0) {
+                fprintf(stderr, "Failed to initialize RabbitMQ input from URL: %s\n", g_rabbitmq_input_url);
+                return -1;
+            }
+        }
+        
+        // Start reading messages in a loop (similar to SDR mode)
+        while (!cfg->exit_async) {
+            int messages_received = rtl433_input_read_message(&input_config, 1000); // 1 second timeout
+            
+            if (messages_received < 0) {
+                fprintf(stderr, "Connection error, trying to reconnect...\n");
+                sleep(2); // Wait before retry
+                continue;
+            }
+            
+            // No timeout error for no messages - just continue loop like SDR
+            if (messages_received == 0) {
+                // No messages - this is normal, just continue
+                continue; 
+            }
+        }
+        
+        
+        
+        rtl433_input_cleanup(&input_config);
+        // Continue to final cleanup instead of early return
+    }
+
+    // Normal SDR processing when no RabbitMQ input
+    if (cfg->dev_mode != DEVICE_MODE_MANUAL) {
+        r = start_sdr(cfg);
+        if (r < 0) {
+            exit(2);
+        }
+    }
+
+    if (cfg->duration > 0) {
+        time(&cfg->stop_time);
+        cfg->stop_time += cfg->duration;
+    }
+
+    time(&cfg->hop_start_time);
+
+    // add dummy socket to receive broadcasts
+    struct mg_add_sock_opts opts = {.user_data = cfg};
+    struct mg_connection *nc = mg_add_sock_opt(get_mgr(cfg), INVALID_SOCKET, timer_handler, opts);
+    // Send us MG_EV_TIMER event after 2.5 seconds
+    mg_set_timer(nc, mg_time() + 2.5);
+
+    while (!cfg->exit_async) {
+        mg_mgr_poll(cfg->mgr, 500);
+    }
+    if (cfg->verbosity >= LOG_INFO)
+        print_log(LOG_INFO, "rtl_433", "stopping...");
+    // final polls to drain the broadcast
+    //while (cfg->exit_async < 2) {
+    //    mg_mgr_poll(cfg->mgr, 100);
+    //}
+    sdr_stop(cfg->dev);
+    //print_log(LOG_INFO, "rtl_433", "stopped.");
+
+    if (cfg->report_stats > 0) {
+        event_occurred_handler(cfg, create_report_data(cfg, cfg->report_stats));
+        flush_report_data(cfg);
+    }
+
+    if (!cfg->exit_async) {
+        print_logf(LOG_ERROR, "rtl_433", "Library error %d, exiting...", r);
+        cfg->exit_code = r;
+    }
+
+    if (cfg->exit_code >= 0)
+        r = cfg->exit_code;
+    
+    // Clean up RabbitMQ input URL
+    if (g_rabbitmq_input_url) {
+        free(g_rabbitmq_input_url);
+        g_rabbitmq_input_url = NULL;
+    }
+
+    // Flush output handlers before cleanup
+    flush_outputs(cfg);
+    
+    r_free_cfg(cfg);
+
+    return r >= 0 ? r : -r;
 }